plugins {
    id 'org.jetbrains.kotlin.jvm' apply false
    id 'com.github.johnrengelman.shadow' version '7.1.2' apply false
    id "com.github.ben-manes.versions" version "0.39.0"
    id 'base'
    id 'idea'
<<<<<<< HEAD
    id 'org.jetbrains.dokka' version '1.5.31'
=======
    id 'com.r3.conclave.dokka' version '1.5.31-1.4-SNAPSHOT'
>>>>>>> 54c8e7df
    id 'com.github.jk1.dependency-license-report' version '1.16'
}

apply from: 'versions.gradle'
apply from: 'common.gradle'

repositories {
    maven {
        url "https://plugins.gradle.org/m2/"
    }

    // Dokka artifacts
    exclusiveContent {
        forRepository {
            maven {
                url = "https://software.r3.com/artifactory/conclave-maven"
            }
        }

        filter {
            includeModuleByRegex("com\\.r3\\.conclave\\.dokka", ".*")
        }
    }
}

dependencies {
    // We use a custom build of Dokka so we have to use the snapshot version.
<<<<<<< HEAD
    dokkaHtmlPlugin("org.jetbrains.dokka:kotlin-as-java-plugin:1.5.31")
=======
    dokkaHtmlPlugin("com.r3.conclave.dokka:kotlin-as-java-plugin:1.5.31-1.4-SNAPSHOT")
>>>>>>> 54c8e7df
}

String getConclaveRevision() {
    String conclave_revision

    try {
        // Get the id of the last commit from the current branch
        conclave_revision = "git rev-parse HEAD".execute().text.trim()
    } catch (Exception ignored) {
        project.logger.warn("Unable to get conclave revision. Git is unavailable in build environment")
        conclave_revision = "unknown"
    }

    return conclave_revision
}

enum VersionType {
    GA_RELEASE,
    RELEASE_CANDIDATE,
    SNAPSHOT
}

ext {
    conclave_revision = getConclaveRevision()
    project.logger.info("Conclave revision: $conclave_revision")

    if (version.endsWith("-SNAPSHOT")) {
        versionType = VersionType.SNAPSHOT
    } else if (version.matches(/.+\-RC[0-9]+$/)) {
        versionType = VersionType.RELEASE_CANDIDATE
    } else {
        versionType = VersionType.GA_RELEASE
    }
}

// Allow the user to move the default build location. This is helpful for improving the
// atrocious performance of Mac Docker, which otherwise will try to build everything on
// the super-slow osxfuse filesystem. This way it can be relocated to a (faster) Linux
// native FS, or in extremis even a ramdisk.
def topDir = project.rootDir
def buildDirLocationOverride = findProperty('buildDirOverride')
if (buildDirLocationOverride != null) {
    println("Storing build output in $buildDirLocationOverride")
    allprojects {
        buildDir = "$buildDirLocationOverride/${topDir.relativePath(project.buildDir)}"
    }
}

def addAttributeToManifest(Manifest manifest, String name, String value) {
    project.logger.info("Setting $name=$value")
    manifest.attributes[name] = value
}

allprojects {
    tasks.withType(Jar).configureEach { task ->
        project.logger.info("Setting extra attributes that will be added to the manifest file for jars created from project ${task.project.name}")
        addAttributeToManifest(manifest, 'Conclave-Release-Version', conclave_version)
        addAttributeToManifest(manifest, 'Conclave-Revision', conclave_revision)
    }
}

subprojects {
    // All modules pull in the Java plugin
    apply plugin: 'java'

    repositories {
        mavenCentral()
        jcenter()
        maven {
            url = "https://software.r3.com/artifactory/conclave-maven"
        }
    }

    // The default Java version is 8. Specific modules may override this.
    // This will also configure Kotlin: https://kotlinlang.org/docs/gradle.html#gradle-java-toolchains-support
    java {
        toolchain {
            languageVersion = JavaLanguageVersion.of(8)
        }
    }

    // To create deterministic builds we want to ensure all archive tasks
    // use a reproducible file order and use consistent file timestamps
    tasks.withType(AbstractArchiveTask) {
        preserveFileTimestamps = false
        reproducibleFileOrder = true
    }

    configurations {
        compile {
            // We want to use SLF4J's version of these bindings: jcl-over-slf4j
            // Remove any transitive dependency on Apache's version.
            exclude group: 'commons-logging', module: 'commons-logging'
        }

        if (project.name.startsWith("conclave-")) {
            // Shaded dependencies should not be added to the runtime classpath so they are declared as compileOnly.
            // However compileOnly does not extend to the test configuration so we add that.
            testImplementation.extendsFrom(compileOnly)
        }
    }
}

class PublishedProject {
    String projectPath
    String description
    boolean shade = false
}

List<PublishedProject> publishedProjects = [
        new PublishedProject(
                projectPath: ':conclave-common',
                description: 'Conclave API common to enclave, host and client',
                shade: true
        ),
        new PublishedProject(
                projectPath: ':conclave-enclave',
                description: 'Conclave enclave API',
                shade: true
        ),
        new PublishedProject(
                projectPath: ':conclave-host',
                description: 'Conclave host API',
                shade: true
        ),
        new PublishedProject(
                projectPath: ':conclave-web-host',
                description: 'Conclave host web server',
                shade: true
        ),
        new PublishedProject(
                projectPath: ':conclave-client',
                description: 'Conclave client API',
                shade: true
        ),
        new PublishedProject(
                projectPath: ':conclave-web-client',
                description: 'Conclave web client API',
                shade: true
        ),
        new PublishedProject(
                projectPath: ':conclave-mail',
                description: 'Conclave mail API',
                shade: true
        ),
        new PublishedProject(
                projectPath: ':plugin-enclave-gradle',
                description: 'Conclave Gradle plugin for creating enclaves',
        ),
        new PublishedProject(
                projectPath: ':conclave-init',
                description: 'Conclave tool for bootstrapping projects',
        )
]

// region Docsite building
//
// This part of the build handles the creation of the EXTERNAL docsite.
// Dokka is the tool that reads KDoc comments from Kotlin and produces an API website.

import org.jetbrains.dokka.gradle.DokkaTask
tasks.withType(DokkaTask).configureEach {
    moduleName.set("Conclave Core")
    dokkaSourceSets {
        register("conclave") {
            displayName.set("Conclave Core")
            jdkVersion.set(8)
            reportUndocumented.set(false)
            skipDeprecated.set(true)
            includeNonPublic.set(false)
            pluginsMapConfiguration.put("com.r3.conclave.dokka.base.DokkaBase",
                    "{\"customAssets\":[\"${file("$projectDir/docs/assets/docs_logo.svg")}\", \"${file("$projectDir/docs/assets/arrow_down.svg")}\"], "
                            + "\"footerMessage\": \"<a href=\\\"https://docs.conclave.net\\\">&#60;&#60; Back to Conclave documentation</a>\"}")

            for (publishedProject in publishedProjects) {
                def project = project(publishedProject.projectPath)
                sourceRoots.from(file("${project.projectDir}/src/main/kotlin"))
            }

            // Filter out our internal and kotlin-specific classes
            perPackageOption {
                matchingRegex.set(".*\\.internal.*")
                suppress.set(true)
            }
            perPackageOption {
                matchingRegex.set(".*\\.kotlin.*")
                suppress.set(true)
            }
        }
    }
}

// Output HTML into the API directory for the docsite and Javadoc into a different
// directory for packaging in the documentation jar for IDEs.
tasks['dokkaHtml'].outputDirectory.set(file("$projectDir/docs/docs/api"))
tasks['dokkaJavadoc'].outputDirectory.set(file("$projectDir/docs/docs/javadoc"))

// Allow the option to exclude dokka from the SDK build.
// Important: This should only be used when building with a Java version that does not work
// with Dokka (currently anything greater than 8) to allow the SDK build to continue. It will
// result in an SDK build with the API documentation missing so should never be used for
// production builds.
def excludeDocs = findProperty('excludeDocs')
if (excludeDocs == null) {
    // Dokka does not always translate kotlin code into pure java documentation. We can use this
    // task to perform some pre-processing between generating the HTML and making the documentation site.
    task preprocessdocs(type: Exec, dependsOn: ['dokkaHtml']) {
        description = "Performs processing on the documentation generated using the apidocs task prior to running mkdocs."
        commandLine("./preprocess-docsite.sh")
        workingDir("docs")
        inputs.files(["./preprocess-docsite.sh", fileTree("docs/docs/api")])
        outputs.dir("docs/docs/api")
    }
    task packageJavadoc(type: Jar, dependsOn: ['dokkaJavadoc']) {
        from dokkaJavadoc
        archiveClassifier.set('javadoc')
        metaInf {
            from(project.rootDir) {
                include 'LICENSE'
                include 'NOTICE.md'
            }
        }
    }

    task mkdocs(type: Exec, dependsOn: ['preprocessdocs']) {
        description = "Runs the mkdocs tool to produce the static HTML website we expose to end users."
        commandLine("./make-docsite.sh")
        workingDir("docs")
        inputs.files(fileTree("docs/docs"))
        outputs.dir("docs/build")
    }
} else {
    // Dummy tasks to exclude mkdocs
    task mkdocs()
    task packageJavadoc(type: Jar) {
        archiveClassifier.set('javadoc')
    }
}

task cleanDocs {
    delete 'docs/build'
    delete 'docs/docs/api'
    delete 'docs/virtualenv'
}

tasks['clean'].dependsOn(cleanDocs)

// This task has to be called "buildDocs" because it's invoked by the
// https://github.com/corda/corda-docs-builder tool from CI.
task buildDocs(dependsOn: ['mkdocs'])
dokkaHtml.shouldRunAfter mkdocs
// endregion

for (publishedProject in publishedProjects) {
    def project = project(publishedProject.projectPath)

    project.pluginManager.apply('java')
    project.pluginManager.apply('maven-publish')
    project.pluginManager.apply('signing')

    // We shade certain libraries into the Conclave API jars to avoid any potential versioning issues in Conclave apps
    // which might use different versions of these libraries.
    if (publishedProject.shade) {
        project.pluginManager.apply('com.github.johnrengelman.shadow')
        project.shadowJar {
            if (project.name == "conclave-mail" || project.name == "conclave-common") {
                // Only conclave-mail and conclave-common need to have (some) of their dependencies shaded. These
                // dependencies are compileOnly.
                configurations = [project.configurations.compileClasspath]
                exclude '**/pom.xml'
                exclude '**/pom.properties'
                exclude '**/module-info.class'
                mergeServiceFiles()
                if (project.name == "conclave-mail") {
                    exclude 'kotlin/Metadata.class'
                    // Only conclave-mail, as the root in the dependency tree, will contain the shaded kotlin. Everything
                    // else depends on conclave-mail (transitively) and so will inherit the shaded version.
                    dependencies {
                        it.include(dependency("org.jetbrains.kotlin:"))
                    }
                } else {
                    // Only conclave-common needs to contain the shaded Jackson library. Anything else that needs Jackson,
                    // e.g. conclave-host, can inherit this shaded version.
                    dependencies {
                        it.include(dependency("com.fasterxml.jackson.*:"))
                    }
                }
            } else {
                // The remaining modules are not shading anything so we turn it off.
                configurations = []
            }
            exclude 'META-INF/*.kotlin_module'
            exclude '**/*.kotlin_metadata'
            exclude '**/*.kotlin_builtins'
            // Everyone needs to have their import lines modified to the new shaded ones.
           // relocate('com.fasterxml.jackson', 'com.r3.conclave.shaded.jackson')
            // Get rid of the Kotlin related stuff. We don't allow the metadata annotation to leak through because
            // it causes the IntelliJ plugin to crash, but this does unfortunately mean internal members (which are
            // public at the bytecode level) will appear. We fix this by making them synthentic which hides them from
            // the compiler.
            relocate('kotlin', 'com.r3.conclave.shaded.kotlin')
            // Replace the output of the "jar" task with this one.
            archiveClassifier = ''
        }
    }

    project.java {
        withSourcesJar()
    }

    project.signing {
        // Signing is required for the publication of releases to Maven Central.
        // As per Gradle Signing Plugin rules, "required = false" means that the artifacts 
        //   will only be signed if signatory credentials are configured (i.e. only in TeamCity).
        //   The build will skip signing if the key is not available, which is what we want for local builds
        required = false
        def key = System.getenv("CONCLAVE_PUBLICATION_SIGNING_PRIVATE_KEY")
        def password = System.getenv("CONCLAVE_PUBLICATION_SIGNING_PRIVATE_KEY_PASSWORD")
        useInMemoryPgpKeys(key, password)
        sign(project.publishing.publications)
    }

    project.publishing {
        publications {

            if (project.name != "plugin-enclave-gradle") {
                maven(MavenPublication) {
                    from project.components.java
                    addPomDetails(pom, project.name, publishedProject.description)
                    artifact packageJavadoc
                }
            } else {
                //  Together with "maven-publish" plugin, "java-gradle-plugin" will prepare
                //    "pluginMaven" and "enclavePluginPluginMarkerMaven" that we override to generate
                //    a customized POM.
                //  Note that the plugin "java-gradle-plugin" is also applied
                //    in the build.gradle of "plugin-enclave-gradle".
                project.pluginManager.apply('java-gradle-plugin')

                pluginMaven(MavenPublication) {
                    addPomDetails(pom, project.name, publishedProject.description)
                    // TODO This actually duplicates the same doc jar file for all the published modules!
                    //  https://r3-cev.atlassian.net/browse/CON-1065
                    artifact packageJavadoc
                }
                //  This is needed to override the POM of the marker, which is evaluated in the
                //    afterEvaluate of MavenPluginPublishPlugin.
                project.afterEvaluate {
                    project.publishing.publications {

                        enclavePluginPluginMarkerMaven(MavenPublication) {
                            addPomDetails(pom, "com.r3.conclave.enclave.gradle.plugin", "Gradle Enclave Plugin marker")
                        }
                    }
                }
            }
        }

        repositories {
            //  This repository is used for publishing to Maven Central from TeamCity.
            if (versionType == VersionType.GA_RELEASE) {
                maven {
                    name = "OSSRH"
                    url = "https://s01.oss.sonatype.org/service/local/staging/deploy/maven2"
                    credentials {
                        username = System.getenv("CONCLAVE_OSSRH_USERNAME")
                        password = System.getenv("CONCLAVE_OSSRH_PASSWORD")
                    }
                }
            }
            maven {
                name = "artifactory"
                url = getArtifactoryForPublication()
                credentials {
                    username = System.getenv("CONCLAVE_ARTIFACTORY_USERNAME")
                    password = System.getenv("CONCLAVE_ARTIFACTORY_PASSWORD")
                }
            }
            maven {    // This section implicitly creates the publishAllPublicationsToBuildRepository target.
                name = "build"
                url = "$buildDir/repo"
            }
        }
    }
}

String getArtifactoryForPublication() {
    String mavenRepo
    if (versionType == VersionType.SNAPSHOT) {
        mavenRepo = "conclave-maven-dev"
    } else if (versionType == VersionType.RELEASE_CANDIDATE) {
        mavenRepo = "conclave-maven-unstable"
    } else {
        mavenRepo = "conclave-maven-stable"
    }
    return "https://software.r3.com/artifactory/" + mavenRepo
}

def addPomDetails(MavenPom pom, String name, String description) {
    pom.name = name
    pom.description = description
    pom.url = "https://github.com/R3Conclave/conclave-core-sdk"

    pom.licenses {
        license {
            name = 'The Apache License, Version 2.0'
            url = 'https://www.apache.org/licenses/LICENSE-2.0.txt'
            distribution = 'repo'
        }
    }
    pom.developers {
        developer {
            name = 'Conclave Team'
            email = "conclave@r3.com"
            organization = 'R3 LLC'
            organizationUrl = "https://www.r3.com"
        }
    }
    pom.scm {
        connection = "scm:git:git://github.com/R3Conclave/conclave-core-sdk.git"
        developerConnection = "scm:git:ssh://github.com:R3Conclave/conclave-core-sdk.git"
        url = "https://github.com/R3Conclave/conclave-core-sdk/tree/master"
    }
}

// To speed up IntelliJ indexing
idea {
    module {
        excludeDirs = [
                file("$projectDir/cpp/.idea"),
                file("$projectDir/scripts/build")
        ]
    }
}

// Run gradlew dependencyLicenseReport and open build/reports/dependency-license/index.html
import com.github.jk1.license.render.*
import com.github.jk1.license.filter.*
licenseReport {
    renderers = [new InventoryHtmlReportRenderer()]
    filters = [new LicenseBundleNormalizer()]
}<|MERGE_RESOLUTION|>--- conflicted
+++ resolved
@@ -4,11 +4,7 @@
     id "com.github.ben-manes.versions" version "0.39.0"
     id 'base'
     id 'idea'
-<<<<<<< HEAD
-    id 'org.jetbrains.dokka' version '1.5.31'
-=======
     id 'com.r3.conclave.dokka' version '1.5.31-1.4-SNAPSHOT'
->>>>>>> 54c8e7df
     id 'com.github.jk1.dependency-license-report' version '1.16'
 }
 
@@ -36,11 +32,7 @@
 
 dependencies {
     // We use a custom build of Dokka so we have to use the snapshot version.
-<<<<<<< HEAD
-    dokkaHtmlPlugin("org.jetbrains.dokka:kotlin-as-java-plugin:1.5.31")
-=======
     dokkaHtmlPlugin("com.r3.conclave.dokka:kotlin-as-java-plugin:1.5.31-1.4-SNAPSHOT")
->>>>>>> 54c8e7df
 }
 
 String getConclaveRevision() {
