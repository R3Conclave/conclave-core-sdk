--- conflicted
+++ resolved
@@ -17,16 +17,13 @@
 import org.gradle.api.tasks.OutputFile
 import java.security.interfaces.RSAPublicKey
 import javax.inject.Inject
+import kotlin.io.path.absolutePathString
 
-<<<<<<< HEAD
-open class GenerateGramineManifest @Inject constructor(objects: ObjectFactory, private val linuxExec: LinuxExec) :
-    ConclaveTask() {
-=======
 open class GenerateGramineManifest @Inject constructor(
-        objects: ObjectFactory,
-        private val buildType: BuildType
+    objects: ObjectFactory,
+    private val buildType: BuildType,
+    private val linuxExec: LinuxExec
 ) : ConclaveTask() {
->>>>>>> 1560e41d
     companion object {
         const val MANIFEST_TEMPLATE = "java.manifest.template"
     }
@@ -56,10 +53,6 @@
         val ldPreload = "/usr/lib/python3.8/config-3.8-x86_64-linux-gnu/libpython3.8.so"
         val pythonPackagesPath = "/usr/local/lib/python3.8/dist-packages"
 
-<<<<<<< HEAD
-        linuxExec.exec(
-            listOf<String>(
-=======
         /**
          * It's possible for a Gramine enclave to launch threads internally that Conclave won't know about!
          * Because of this, we need to add some safety margin.
@@ -67,30 +60,23 @@
         val enclaveWorkerThreadCount = maxThreads.get()
         val gramineMaxThreads = enclaveWorkerThreadCount + 8
 
-        commandLine(
-            listOf(
->>>>>>> 1560e41d
+        linuxExec.exec(
+            listOf<String>(
                 "gramine-manifest",
                 "-Djava_home=${System.getProperty("java.home")}",
                 "-Darch_libdir=/lib/$architecture",
                 "-Dld_preload=$ldPreload",
                 "-Dpython_packages_path=$pythonPackagesPath",
-<<<<<<< HEAD
-                manifestTemplateFile.toFile().absolutePath,
-=======
                 "-Dis_python_enclave=${pythonEnclave.get()}",
                 "-Dis_simulation_enclave=${buildType == BuildType.Simulation}",
                 "-Dsimulation_mrsigner=${computeSigningKeyMeasurement().toHexString()}",
                 "-Denclave_worker_threads=$enclaveWorkerThreadCount",
                 "-Dgramine_max_threads=$gramineMaxThreads",
                 manifestTemplateFile.absolutePathString(),
->>>>>>> 1560e41d
                 manifestFile.asFile.get().absolutePath
             )
         )
     }
-<<<<<<< HEAD
-=======
 
     /**
      * Compute the mrsigner value from a provided .pem file containing a 3072 bit RSA key.
@@ -128,7 +114,4 @@
             update(modulusBytes, 0, 384)    // Ignore the empty sign byte.
         }
     }
-
-    private fun executePython(command: String): String = commandWithOutput("python3", "-c", command).trimEnd()
->>>>>>> 1560e41d
 }