--- conflicted
+++ resolved
@@ -1,6 +1,5 @@
 package com.r3.conclave.plugin.enclave.gradle
 
-import com.r3.conclave.plugin.enclave.gradle.*
 import org.gradle.api.Action
 import org.gradle.api.file.ConfigurableFileCollection
 import org.gradle.api.model.ObjectFactory
@@ -29,15 +28,9 @@
     val maxThreads: Property<Int> = objects.property(Int::class.java).convention(100)
     @get:Input
     val deadlockTimeout: Property<Int> = objects.property(Int::class.java).convention(10)
-<<<<<<< HEAD
-    val release: EnclaveExtension = objects.newInstance(EnclaveExtension::class.java)
-    val debug: EnclaveExtension = objects.newInstance(EnclaveExtension::class.java)
-    val simulation: EnclaveExtension = objects.newInstance(EnclaveExtension::class.java)
+    @get:Input
     val buildInDocker: Property<Boolean> = objects.property(Boolean::class.java).convention(true)
-
-=======
     @get:Input
->>>>>>> bf02b83e
     val supportLanguages: Property<String> = objects.property(String::class.java).convention("")
     @get:InputFiles
     val reflectionConfigurationFiles: ConfigurableFileCollection = objects.fileCollection()
