package com.r3.conclave.plugin.enclave.gradle

import org.gradle.api.GradleException
import org.gradle.api.file.RegularFileProperty
import org.gradle.api.model.ObjectFactory
import org.gradle.api.provider.Property
import org.gradle.api.tasks.Input
import org.gradle.api.tasks.InputFile
import org.gradle.api.tasks.OutputFile
import java.nio.ByteBuffer
import java.nio.ByteOrder
import java.nio.file.Path
import java.text.SimpleDateFormat
import java.util.*
import javax.inject.Inject
import kotlin.io.path.absolutePathString
import kotlin.io.path.exists
import kotlin.io.path.readBytes
import kotlin.io.path.writeBytes

open class GenerateEnclaveSigningMaterial @Inject constructor(
    objects: ObjectFactory,
    private val plugin: GradleEnclavePlugin,
    private val linuxExec: LinuxExec
) : ConclaveTask() {
    private companion object {
        const val SIGNATURE_DATE_OFFSET = 20 //< Offset of date field in signing input structure
    }

    @get:Input
    val useInternalDockerRepo: Property<Boolean> = objects.property(Boolean::class.java)

    @get:InputFile
    val inputEnclave: RegularFileProperty = objects.fileProperty()

    @get:InputFile
    val inputEnclaveConfig: RegularFileProperty = objects.fileProperty()

    @get:Input
    val signatureDate: Property<Date> = objects.property(Date::class.java)

    @get:OutputFile
    val outputSigningMaterial: RegularFileProperty = objects.fileProperty()

    override fun action() {
<<<<<<< HEAD
        val dockerOutputSigningFile: File?
        if (useInternalDockerRepo.get()) {
=======
        val dockerOutputSigningFile: Path?
        if (linuxExec.buildInDocker(buildInDocker)) {
>>>>>>> d592513e
            // The signing material file may not live in a directory accessible by docker.
            // Prepare the file so docker can access it if necessary.
            dockerOutputSigningFile = linuxExec.prepareFile(outputSigningMaterial.asFile.get().toPath())

            linuxExec.exec(
                listOf<String>(
                    plugin.signToolPath().absolutePathString(), "gendata",
                    "-enclave", inputEnclave.asFile.get().absolutePath,
                    "-out", dockerOutputSigningFile.absolutePathString(),
                    "-config", inputEnclaveConfig.asFile.get().absolutePath
                )
            )
        } else {
            dockerOutputSigningFile = null
            commandLine(
                plugin.signToolPath().absolutePathString(), "gendata",
                "-enclave", inputEnclave.asFile.get(),
                "-out", outputSigningMaterial.asFile.get(),
                "-config", inputEnclaveConfig.asFile.get()
            )
        }
        try {
            postProcess(dockerOutputSigningFile)
        } finally {
            linuxExec.cleanPreparedFiles()
        }
    }

    private fun postProcess(dockerOutputSigningFile: Path?) {
        val outputSigningMaterial = outputSigningMaterial.asFile.get().toPath()
        val signingFile = dockerOutputSigningFile ?: outputSigningMaterial
        if (!signingFile.exists()) {
            throw GradleException("sign_tool output is missing")
        }
        val data = signingFile.readBytes()
        val signatureDateStr = SimpleDateFormat("yyyymmdd").format(signatureDate.get())
        logger.info("Enclave signature date: $signatureDateStr")
        with(ByteBuffer.wrap(data)) {
            position(SIGNATURE_DATE_OFFSET)
            order(ByteOrder.LITTLE_ENDIAN)
            val encodedSigDate = Integer.parseInt(signatureDateStr, 16)
            putInt(encodedSigDate)
        }
        outputSigningMaterial.writeBytes(data)
        project.logger.lifecycle("Enclave signing materials: ${outputSigningMaterial.absolutePathString()}")
    }
}<|MERGE_RESOLUTION|>--- conflicted
+++ resolved
@@ -43,13 +43,8 @@
     val outputSigningMaterial: RegularFileProperty = objects.fileProperty()
 
     override fun action() {
-<<<<<<< HEAD
-        val dockerOutputSigningFile: File?
-        if (useInternalDockerRepo.get()) {
-=======
         val dockerOutputSigningFile: Path?
-        if (linuxExec.buildInDocker(buildInDocker)) {
->>>>>>> d592513e
+        if (linuxExec.buildInDocker(useInternalDockerRepo)) {
             // The signing material file may not live in a directory accessible by docker.
             // Prepare the file so docker can access it if necessary.
             dockerOutputSigningFile = linuxExec.prepareFile(outputSigningMaterial.asFile.get().toPath())
