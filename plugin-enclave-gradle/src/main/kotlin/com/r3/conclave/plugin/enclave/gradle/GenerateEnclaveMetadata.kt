package com.r3.conclave.plugin.enclave.gradle

import com.r3.conclave.common.EnclaveMode
import com.r3.conclave.common.SHA256Hash
import com.r3.conclave.common.internal.Cursor
import com.r3.conclave.common.internal.SgxCssBody.enclaveHash
import com.r3.conclave.common.internal.SgxEnclaveCss
import com.r3.conclave.common.internal.SgxEnclaveCss.body
import com.r3.conclave.common.internal.SgxEnclaveCss.key
import com.r3.conclave.common.internal.mrsigner
import org.gradle.api.file.RegularFileProperty
import org.gradle.api.model.ObjectFactory
import org.gradle.api.provider.Property
import org.gradle.api.tasks.Input
import org.gradle.api.tasks.InputFile
import javax.inject.Inject
import kotlin.io.path.absolutePathString
import kotlin.io.path.readBytes

open class GenerateEnclaveMetadata @Inject constructor(
    objects: ObjectFactory,
    private val plugin: GradleEnclavePlugin,
    private val enclaveMode: EnclaveMode,
    private val linuxExec: LinuxExec
) : ConclaveTask() {
    @get:InputFile
    val inputSignedEnclave: RegularFileProperty = objects.fileProperty()

    @get:Input
    val useInternalDockerRepo: Property<Boolean> = objects.property(Boolean::class.java)

    override fun action() {
        // TODO use -cssfile as it produces the binary SIGSTRUCT which can be read directly using SgxMetadataEnclaveCss.
        //  See TestUtils.getEnclaveSigstruct in the integration tests.
        val metadataFile = temporaryDir.toPath().resolve("enclave_css.bin")

<<<<<<< HEAD
        if (useInternalDockerRepo.get()) {
=======
        if (linuxExec.buildInDocker(buildInDocker)) {
>>>>>>> d592513e
            try {
                linuxExec.exec(
                    listOf<String>(
                        plugin.signToolPath().absolutePathString(), "dump",
                        "-enclave", inputSignedEnclave.asFile.get().absolutePath,
                        // We don't need this but sgx_sign still requires it to be specified.
                        "-dumpfile", "/dev/null",
                        "-cssfile", metadataFile.absolutePathString()
                    )
                )
            } finally {
                linuxExec.cleanPreparedFiles()
            }
        } else {
            commandLine(
                plugin.signToolPath().absolutePathString(), "dump",
                "-enclave", inputSignedEnclave.asFile.get(),
                // We don't need this but sgx_sign still requires it be specified.
                "-dumpfile", "/dev/null",
                "-cssfile", metadataFile.absolutePathString()
            )
        }

        val enclaveMetadata = Cursor.wrap(SgxEnclaveCss, metadataFile.readBytes())
        logger.lifecycle("Enclave code hash:   ${SHA256Hash.get(enclaveMetadata[body][enclaveHash].read())}")
        logger.lifecycle("Enclave code signer: ${enclaveMetadata[key].mrsigner}")

        val buildSecurityString = if (enclaveMode == EnclaveMode.RELEASE) "SECURE" else "INSECURE"
        logger.lifecycle("Enclave mode:        $enclaveMode ($buildSecurityString)")
    }
}<|MERGE_RESOLUTION|>--- conflicted
+++ resolved
@@ -34,11 +34,7 @@
         //  See TestUtils.getEnclaveSigstruct in the integration tests.
         val metadataFile = temporaryDir.toPath().resolve("enclave_css.bin")
 
-<<<<<<< HEAD
-        if (useInternalDockerRepo.get()) {
-=======
-        if (linuxExec.buildInDocker(buildInDocker)) {
->>>>>>> d592513e
+        if (linuxExec.buildInDocker(useInternalDockerRepo)) {
             try {
                 linuxExec.exec(
                     listOf<String>(
