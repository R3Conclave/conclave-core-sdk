--- conflicted
+++ resolved
@@ -26,37 +26,15 @@
     override fun action() {
         val metadataFile = temporaryDir.toPath().resolve("enclave_css.bin")
 
-<<<<<<< HEAD
         try {
             linuxExec.exec(
                 listOf<String>(
                     plugin.signToolPath().absolutePathString(), "dump",
                     "-enclave", inputSignedEnclave.asFile.get().absolutePath,
-                    "-dumpfile", metadataFile.toAbsolutePath().toString()
+                    // We don't need this but sgx_sign still requires it be specified.
+                    "-dumpfile", "/dev/null",
+                    "-cssfile", metadataFile.absolutePathString()
                 )
-=======
-        if (!OperatingSystem.current().isLinux) {
-            try {
-                linuxExec.exec(
-                    listOf<String>(
-                        plugin.signToolPath().absolutePathString(), "dump",
-                        "-enclave", inputSignedEnclave.asFile.get().absolutePath,
-                        // We don't need this but sgx_sign still requires it be specified.
-                        "-dumpfile", "/dev/null",
-                        "-cssfile", metadataFile.absolutePathString()
-                    )
-                )
-            } finally {
-                linuxExec.cleanPreparedFiles()
-            }
-        } else {
-            commandLine(
-                plugin.signToolPath().absolutePathString(), "dump",
-                "-enclave", inputSignedEnclave.asFile.get(),
-                // We don't need this but sgx_sign still requires it be specified.
-                "-dumpfile", "/dev/null",
-                "-cssfile", metadataFile.absolutePathString()
->>>>>>> aa4b9737
             )
         } finally {
             linuxExec.cleanPreparedFiles()
