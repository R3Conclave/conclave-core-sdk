--- conflicted
+++ resolved
@@ -34,11 +34,7 @@
     val useInternalDockerRepo: Property<Boolean> = objects.property(Boolean::class.java)
 
     override fun action() {
-<<<<<<< HEAD
-        if (useInternalDockerRepo.get()) {
-=======
-        if (linuxExec.buildInDocker(buildInDocker)) {
->>>>>>> d592513e
+        if (linuxExec.buildInDocker(useInternalDockerRepo)) {
             try {
                 // The input key file may not live in a directory accessible by docker.
                 // Prepare the file so docker can access it if necessary.
