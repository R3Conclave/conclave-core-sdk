--- conflicted
+++ resolved
@@ -3,12 +3,10 @@
 import com.github.jengelman.gradle.plugins.shadow.ShadowPlugin
 import com.github.jengelman.gradle.plugins.shadow.tasks.ShadowJar
 import com.r3.conclave.common.EnclaveMode
-import com.r3.conclave.common.internal.PluginUtils
 import com.r3.conclave.common.internal.PluginUtils.ENCLAVE_BUNDLES_PATH
 import com.r3.conclave.common.internal.PluginUtils.ENCLAVE_PROPERTIES
 import com.r3.conclave.common.internal.PluginUtils.GRAALVM_BUNDLE_NAME
 import com.r3.conclave.common.internal.PluginUtils.GRAMINE_BUNDLE_NAME
-import com.r3.conclave.common.internal.PluginUtils.getManifestAttribute
 import com.r3.conclave.plugin.enclave.gradle.ConclaveTask.Companion.CONCLAVE_GROUP
 import com.r3.conclave.plugin.enclave.gradle.GradleEnclavePlugin.RuntimeType.GRAALVM
 import com.r3.conclave.plugin.enclave.gradle.GradleEnclavePlugin.RuntimeType.GRAMINE
@@ -32,18 +30,15 @@
 import java.nio.file.Files
 import java.nio.file.Path
 import java.nio.file.attribute.PosixFilePermission.OWNER_EXECUTE
+import java.util.*
+import java.util.jar.JarFile.MANIFEST_NAME
+import java.util.jar.Manifest
 import java.util.stream.Collectors.toList
 import javax.inject.Inject
 import kotlin.io.path.*
 
 class GradleEnclavePlugin @Inject constructor(private val layout: ProjectLayout) : Plugin<Project> {
     companion object {
-<<<<<<< HEAD
-        private val CONCLAVE_SDK_VERSION =
-            getManifestAttribute(PluginUtils::class.java.classLoader, "Conclave-Release-Version")
-        private val CONCLAVE_GRAALVM_VERSION =
-            getManifestAttribute(PluginUtils::class.java.classLoader, "Conclave-GraalVM-Version")
-=======
         private val CONCLAVE_SDK_VERSION = getManifestAttribute("Conclave-Release-Version")
         private val CONCLAVE_GRAALVM_VERSION = getManifestAttribute("Conclave-GraalVM-Version")
         private val DOCKER_CONCLAVE_BUILD_TAG = getManifestAttribute("Docker-Conclave-Build-Tag")
@@ -60,7 +55,6 @@
                 else -> throw IllegalStateException("Found multiple values for manifest attribute $name: $values")
             }
         }
->>>>>>> fd9d823f
     }
 
     enum class RuntimeType {
@@ -295,13 +289,9 @@
             task.baseDirectory.set(target.projectDir.toPath().toString())
             task.tag.set("conclave-docker-dev.software.r3.com/com.r3.conclave/conclave-build:$DOCKER_CONCLAVE_BUILD_TAG")
             task.buildInDocker.set(conclaveExtension.buildInDocker)
-<<<<<<< HEAD
+            task.useInternalDockerRegistry.set(conclaveExtension.useInternalDockerRegistry)
             task.runtimeType.set(runtimeType)
-         }
-=======
-            task.useInternalDockerRegistry.set(conclaveExtension.useInternalDockerRegistry)
-        }
->>>>>>> fd9d823f
+        }
 
         for (enclaveMode in EnclaveMode.values()) {
             val enclaveExtension = when (enclaveMode) {
