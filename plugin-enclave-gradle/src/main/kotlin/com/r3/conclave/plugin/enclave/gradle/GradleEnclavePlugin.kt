package com.r3.conclave.plugin.enclave.gradle

import com.github.jengelman.gradle.plugins.shadow.ShadowPlugin
import com.github.jengelman.gradle.plugins.shadow.tasks.ShadowJar
import com.r3.conclave.common.internal.PluginUtils
import com.r3.conclave.common.internal.PluginUtils.ENCLAVE_BUNDLES_PATH
import com.r3.conclave.plugin.enclave.gradle.ConclaveTask.Companion.CONCLAVE_GROUP
import com.r3.conclave.plugin.enclave.gradle.GradleEnclavePlugin.RuntimeType.GRAALVM
import com.r3.conclave.plugin.enclave.gradle.GradleEnclavePlugin.RuntimeType.GRAMINE
import com.r3.conclave.plugin.enclave.gradle.gramine.GenerateGramineManifest
import com.r3.conclave.utilities.internal.copyResource
import org.gradle.api.*
import org.gradle.api.artifacts.ExternalDependency
import org.gradle.api.file.ProjectLayout
import org.gradle.api.file.RegularFile
import org.gradle.api.plugins.JavaPlugin
import org.gradle.api.provider.Provider
import org.gradle.api.tasks.Exec
import org.gradle.api.tasks.SourceSet
import org.gradle.api.tasks.SourceSetContainer
import org.gradle.api.tasks.TaskProvider
import org.gradle.api.tasks.bundling.Zip
import org.gradle.api.tasks.bundling.ZipEntryCompression.STORED
import org.gradle.api.tasks.compile.JavaCompile
import org.gradle.jvm.tasks.Jar
import org.gradle.util.VersionNumber
import java.nio.file.Files
import java.nio.file.Path
import java.nio.file.Paths
import java.nio.file.attribute.PosixFilePermission.OWNER_EXECUTE
import java.util.jar.JarFile.MANIFEST_NAME
import java.util.jar.Manifest
import java.util.stream.Collectors.toList
import javax.inject.Inject
import kotlin.io.path.exists
import kotlin.io.path.getPosixFilePermissions
import kotlin.io.path.name
import kotlin.io.path.setPosixFilePermissions

class GradleEnclavePlugin @Inject constructor(private val layout: ProjectLayout) : Plugin<Project> {
    companion object {
        private const val CONCLAVE_GRAALVM_VERSION = "22.0.0.2-1.3"

        private val CONCLAVE_SDK_VERSION = run {
            GradleEnclavePlugin::class.java.classLoader
                .getResources(MANIFEST_NAME)
                .asSequence()
                .mapNotNull { it.openStream().use(::Manifest).mainAttributes.getValue("Conclave-Version") }
                .firstOrNull() ?: throw IllegalStateException("Could not find Conclave-Version in plugin's manifest")
        }
    }

    private enum class RuntimeType {
        GRAMINE,
        GRAALVM;
    }

    private var pythonSourcePath: Path? = null
    private lateinit var runtimeType: Provider<RuntimeType>

    override fun apply(target: Project) {
        checkGradleVersionCompatibility(target)
        target.logger.info("Applying Conclave gradle plugin for version $CONCLAVE_SDK_VERSION")

        // Allow users to specify the enclave dependency like this: implementation "com.r3.conclave:conclave-enclave"
        autoconfigureDependencyVersions(target)

        target.pluginManager.apply(JavaPlugin::class.java)
        target.pluginManager.apply(ShadowPlugin::class.java)

        val conclaveExtension = target.extensions.create("conclave", ConclaveExtension::class.java)

        val sourcePaths = Files.list(target.projectDir.toPath() / "src" / "main").use { it.collect(toList()) }
        pythonSourcePath = if (sourcePaths.size == 1 && sourcePaths[0].name == "python") sourcePaths[0] else null

        // Parse the runtime string into the enum and then make sure it's consistent with whether this project is
        // Python or not.
        runtimeType = conclaveExtension.runtime
            // Provider.map is not called if the upstream value is not set (i.e. null), but we want execute for null,
            // so we supply a token string for null
            .convention(" null ")
            .map { string ->
                val enum = try {
                    if (string == " null ") null else RuntimeType.valueOf(string.uppercase())
                } catch (e: IllegalArgumentException) {
                    throw GradleException(
                        "'${conclaveExtension.runtime.get()}' is not a valid enclave runtime type.\n" +
                                "Valid runtime types are: ${RuntimeType.values().joinToString { it.name.lowercase() }}.")
                }
                if (pythonSourcePath != null) {
                    if (enum == GRAALVM) {
                        // The user has explicitly specified GraalVM whilst also intending to have Python code.
                        throw GradleException("Python enclave with GraalVM not supported. Use 'gramine' instead.")
                    }
                    GRAMINE  // Python projects must always use Gramine
                } else {
                    enum ?: GRAALVM
                }
            }

        target.afterEvaluate {
            // This is called before the build tasks are executed but after the build.gradle file
            // has been parsed. This gives us an opportunity to perform actions based on the user configuration
            // of the enclave.

            // If language support is enabled then automatically add the required dependency.
            if (runtimeType.get() == GRAALVM && conclaveExtension.supportLanguages.get().isNotEmpty()) {
                // It might be possible that the conclave part of the version not match the current version, e.g. if
                // SDK is 1.4-SNAPSHOT but we're still using 20.0.0.2-1.3 because we've not had the need to update
                target.dependencies.add("implementation", "com.r3.conclave:graal-sdk:$CONCLAVE_GRAALVM_VERSION")
            }
            // Add dependencies automatically (so developers don't have to)
            target.dependencies.add("implementation", "com.r3.conclave:conclave-enclave:$CONCLAVE_SDK_VERSION")
            target.dependencies.add("testImplementation", "com.r3.conclave:conclave-host:$CONCLAVE_SDK_VERSION")
            // Make sure that the user has specified productID, print friendly error message if not
            if (!conclaveExtension.productID.isPresent) {
                throw GradleException(
                        "Enclave product ID not specified! " +
                        "Please set the 'productID' property in the build configuration for your enclave.\n" +
                        "If you're unsure what this error message means, please consult the conclave documentation.")
            }
            // Make sure that the user has specified revocationLevel, print friendly error message if not
            if (!conclaveExtension.revocationLevel.isPresent) {
                throw GradleException(
                        "Enclave revocation level not specified! " +
                        "Please set the 'revocationLevel' property in the build configuration for your enclave.\n" +
                        "If you're unsure what this error message means, please consult the conclave documentation.")
            }
        }

        target.createTask<EnclaveClassName>("enclaveClassName") { task ->
            task.dependsOn(target.tasks.withType(JavaCompile::class.java))
            task.inputClassPath.set(getMainSourceSet(target).runtimeClasspath)
        }

        val generateEnclavePropertiesTask = target.createTask<GenerateEnclaveProperties>(
            "generateEnclaveProperties",
            conclaveExtension
        ) {
            it.enclavePropertiesFile.set(baseDirectory.resolve(PluginUtils.ENCLAVE_PROPERTIES).toFile())
        }

        val enclaveFatJarTask = if (pythonSourcePath == null) {
            target.tasks.withType(ShadowJar::class.java).getByName("shadowJar")
        } else {
            // This is a bit hacky. It essentially "converts" the pre-compiled adapter jar into a Gradle Jar task.
            target.createTask<Jar>("pythonEnclaveAdapterJar") { task ->
                task.first {
                    val adapterJar = task.temporaryDir.resolve("python-enclave-adapter.jar").toPath()
                    javaClass.copyResource("/python-support/enclave-adapter.jar", adapterJar)
                    task.from(target.zipTree(adapterJar))
                }
            }
        }

        enclaveFatJarTask.isPreserveFileTimestamps = false
        enclaveFatJarTask.isReproducibleFileOrder = true
        enclaveFatJarTask.isZip64 = true
        enclaveFatJarTask.archiveAppendix.set("fat")
        enclaveFatJarTask.from(generateEnclavePropertiesTask.enclavePropertiesFile) { copySpec ->
            enclaveFatJarTask.onEnclaveClassName { enclaveClassName ->
                copySpec.into(enclaveClassName.substringBeforeLast('.').replace('.', '/'))
                copySpec.rename { PluginUtils.ENCLAVE_PROPERTIES }
            }
        }

        // Create configurations for each of the build types.
        for (type in BuildType.values()) {
            // https://docs.gradle.org/current/userguide/cross_project_publications.html
            target.configurations.create(type.name.lowercase()) {
                it.isCanBeConsumed = true
                it.isCanBeResolved = false
            }
        }

        // Create the tasks that are required to build the Mock build type artifact.
        createMockArtifact(target, enclaveFatJarTask)

        // Create the tasks that are required build the Release, Debug and Simulation artifacts.
        createEnclaveArtifacts(target, conclaveExtension, enclaveFatJarTask)
    }

<<<<<<< HEAD
    private fun createGenerateGramineManifestTask(target: Project, type: BuildType, linuxExec: LinuxExec): GenerateGramineManifest {
        return target.createTask("generateGramineManifest$type", linuxExec) { task ->
            task.manifestFile.set((baseDirectory / "gramine" / PluginUtils.GRAMINE_MANIFEST).toFile())
=======
    private fun createGenerateGramineManifestTask(
            target: Project,
            type: BuildType,
            conclaveExtension: ConclaveExtension,
            signingKey: Provider<RegularFile?>
    ): GenerateGramineManifest {
        return target.createTask("generateGramineManifest$type", type) { task ->
            task.pythonEnclave.set(pythonSourcePath != null)
            task.signingKey.set(signingKey)
            task.maxThreads.set(conclaveExtension.maxThreads)
            task.manifestFile.set((gramineBuildDirectory / PluginUtils.GRAMINE_MANIFEST).toFile())
>>>>>>> 1560e41d
        }
    }

    private fun createGramineZipBundle(
        target: Project,
        enclaveFatJar: Jar,
        type: BuildType,
        generateGramineManifestTask: GenerateGramineManifest
    ): TaskProvider<Zip> {
        return target.tasks.register("gramine${type}BundleZip", Zip::class.java) { task ->
            // No need to do any compression here, we're only using zip as a container. The compression will be done
            // by the containing jar.
            task.entryCompression = STORED

            if (pythonSourcePath != null) {
                val pythonFiles = target.fileTree(pythonSourcePath!!).files
                if (pythonFiles.size == 1) {
                    task.from(pythonFiles.first()) { copySpec ->
                        copySpec.rename { PluginUtils.PYTHON_FILE }
                    }
                } else {
                    throw GradleException("Only a single Python script is supported, but ${pythonFiles.size} were " +
                            "found in $pythonSourcePath")
                }
            }

            task.from(enclaveFatJar.archiveFile) { copySpec ->
                copySpec.rename { PluginUtils.GRAMINE_ENCLAVE_JAR }
            }
            task.from(generateGramineManifestTask.manifestFile) { copySpec ->
                copySpec.rename { PluginUtils.GRAMINE_MANIFEST }
            }
            task.archiveAppendix.set("gramine-bundle")
            task.archiveClassifier.set(type.name.lowercase())
        }
    }

    fun signToolPath(): Path = getSgxTool("sgx_sign")

    fun ldPath(): Path = getSgxTool("ld")

    private fun getSgxTool(name: String): Path {
        val path = baseDirectory / "sgx-tools" / name
        if (!path.exists()) {
            javaClass.copyResource("/sgx-tools/$name", path)
            path.setPosixFilePermissions(path.getPosixFilePermissions() + OWNER_EXECUTE)
        }
        return path
    }

    private val baseDirectory: Path by lazy { layout.buildDirectory.get().asFile.toPath() / "conclave" }
    private val gramineBuildDirectory: Path by lazy { baseDirectory.resolve("gramine") }

    /**
     * Get the main source set for a given project
     */
    private fun getMainSourceSet(project: Project): SourceSet {
        return (project.properties["sourceSets"] as SourceSetContainer).getByName("main")
    }

    private fun createMockArtifact(target: Project, enclaveFatJar: Jar) {
        // Mock mode does not require all the enclave building tasks. The enclave Jar file is just packaged
        // as an artifact.
        target.artifacts.add("mock", enclaveFatJar.archiveFile)
    }

    private fun createEnclaveArtifacts(target: Project, conclaveExtension: ConclaveExtension, enclaveFatJarTask: Jar) {
        // Dummy key
        val createDummyKeyTask = target.createTask<GenerateDummyMrsignerKey>("createDummyKey") { task ->
            task.outputKey.set(baseDirectory.resolve("dummy_key.pem").toFile())
        }

        val linkerScriptFile = baseDirectory.resolve("Enclave.lds")

        val generateReflectionConfigTask =
            target.createTask<GenerateReflectionConfig>("generateReflectionConfig") { task ->
                val enclaveClassNameTask = target.tasks.withType(EnclaveClassName::class.java).single()
                task.dependsOn(enclaveClassNameTask)
                task.enclaveClass.set(enclaveClassNameTask.outputEnclaveClassName)
                task.reflectionConfig.set(baseDirectory.resolve("reflectconfig").toFile())
            }

        val generateAppResourcesConfigTask =
            target.createTask<GenerateAppResourcesConfig>("generateAppResourcesConfig") { task ->
                task.jarFile.set(enclaveFatJarTask.archiveFile)
                task.appResourcesConfigFile.set((baseDirectory / "app-resources-config.json").toFile())
            }

        val graalVMDistributionPath = "$baseDirectory/graalvm"

        val copyGraalVM = target.createTask<Exec>("copyGraalVM") { task ->
            task.outputs.dir(graalVMDistributionPath)

            // Create a configuration for downloading graalvm-*.tar.gz using Gradle
            val graalVMConfigName = "${task.name}Config"
            val configuration = target.configurations.create(graalVMConfigName)
            target.dependencies.add(graalVMConfigName, "com.r3.conclave:graalvm:$CONCLAVE_GRAALVM_VERSION@tar.gz")
            task.dependsOn(configuration)

            // This is a hack to delay the execution of the code inside toString.
            // Gradle has three stages, initialization, configuration, and execution.
            // The code inside the toString function must run during the execution stage. For that to happen,
            // the following wrapper was created
            class LazyGraalVmFile(target: Project) {
                val graalVMAbsolutePath by lazy { target.configurations.findByName(graalVMConfigName)!!.files.single() { it.name.endsWith("tar.gz") }.absolutePath }
                override fun toString(): String {
                    return graalVMAbsolutePath
                }
            }

            // Uncompress the graalvm-*.tar.gz
            Files.createDirectories(Paths.get(graalVMDistributionPath))
            task.workingDir(graalVMDistributionPath)
            task.commandLine("tar", "xf", LazyGraalVmFile(target))
        }

        val linuxExec = target.createTask<LinuxExec>("setupLinuxExecEnvironment") { task ->
            task.dependsOn(copyGraalVM)
            task.baseDirectory.set(target.projectDir.toPath().toString())
            task.tag.set("conclave-build:$CONCLAVE_SDK_VERSION")
            // Create a 'latest' tag too so users can follow our tutorial documentation using the
            // tag 'conclave-build:latest' rather than looking up the conclave version.
            task.tagLatest.set("conclave-build:latest")
        }

        for (type in BuildType.values().filter { it != BuildType.Mock }) {
            val typeLowerCase = type.name.lowercase()

            val enclaveExtension = when (type) {
                BuildType.Release -> conclaveExtension.release
                BuildType.Debug -> conclaveExtension.debug
                BuildType.Simulation -> conclaveExtension.simulation
                else -> throw IllegalStateException()
            }

            val signingKey = enclaveExtension.signingType.flatMap {
                when (it) {
                    SigningType.DummyKey -> createDummyKeyTask.outputKey
                    SigningType.PrivateKey -> enclaveExtension.signingKey
                    else -> target.provider { null }
                }
            }

            val enclaveDirectory = baseDirectory.resolve(typeLowerCase)

            // Simulation and debug default to using a dummy key. Release defaults to external key
            val keyType = when (type) {
                BuildType.Release -> SigningType.ExternalKey
                else -> SigningType.DummyKey
            }
            enclaveExtension.signingType.set(keyType)

            // Gramine related tasks
<<<<<<< HEAD
            val generateGramineManifestTask = createGenerateGramineManifestTask(target, type, linuxExec)
=======
            val generateGramineManifestTask = createGenerateGramineManifestTask(target, type, conclaveExtension, signingKey)
>>>>>>> 1560e41d

            val gramineZipBundle = createGramineZipBundle(
                target,
                enclaveFatJarTask,
                type,
                generateGramineManifestTask
            )

            // GraalVM related tasks

            // Set the default signing material location as an absolute path because if the
            // user overrides it they will use a project relative (rather than build directory
            // relative) path name.
            enclaveExtension.signingMaterial.set(layout.buildDirectory.file("enclave/$type/signing_material.bin"))

            val unsignedEnclaveFile = enclaveDirectory.resolve("enclave.so").toFile()

            val buildUnsignedGraalEnclaveTask = target.createTask<NativeImage>(
                "buildUnsignedGraalEnclave$type",
                this,
                type,
                linkerScriptFile,
                linuxExec
            ) { task ->
                task.dependsOn(
                    copyGraalVM,
                    generateReflectionConfigTask,
                    generateAppResourcesConfigTask,
                    linuxExec
                )
                task.inputs.files(graalVMDistributionPath)
                task.nativeImagePath.set(target.file(graalVMDistributionPath))
                task.jarFile.set(enclaveFatJarTask.archiveFile)
                task.reflectionConfiguration.set(generateReflectionConfigTask.reflectionConfig)
                task.appResourcesConfig.set(generateAppResourcesConfigTask.appResourcesConfigFile)
                task.reflectionConfigurationFiles.from(conclaveExtension.reflectionConfigurationFiles)
                task.serializationConfigurationFiles.from(conclaveExtension.serializationConfigurationFiles)
                task.maxStackSize.set(conclaveExtension.maxStackSize)
                task.maxHeapSize.set(conclaveExtension.maxHeapSize)
                task.supportLanguages.set(conclaveExtension.supportLanguages)
                task.deadlockTimeout.set(conclaveExtension.deadlockTimeout)
                task.outputEnclave.set(unsignedEnclaveFile)
            }

            val buildUnsignedEnclaveTask =
                target.createTask<BuildUnsignedEnclave>("buildUnsignedEnclave$type") { task ->
                    task.inputEnclave.set(buildUnsignedGraalEnclaveTask.outputEnclave)
                    task.outputEnclave.set(task.inputEnclave.get())
                }

            val generateEnclaveConfigTask =
                target.createTask<GenerateEnclaveConfig>("generateEnclaveConfig$type", type) { task ->
                    task.productID.set(conclaveExtension.productID)
                    task.revocationLevel.set(conclaveExtension.revocationLevel)
                    task.maxHeapSize.set(conclaveExtension.maxHeapSize)
                    task.maxStackSize.set(conclaveExtension.maxStackSize)
                    task.tcsNum.set(conclaveExtension.maxThreads)
                    task.outputConfigFile.set(enclaveDirectory.resolve("enclave.xml").toFile())
                }

            val signEnclaveWithKeyTask = target.createTask<SignEnclave>(
                    "signEnclaveWithKey$type",
                    this,
                    enclaveExtension,
                    type,
                    linuxExec
                ) { task ->
                    task.inputs.files(
                        buildUnsignedEnclaveTask.outputEnclave,
                        generateEnclaveConfigTask.outputConfigFile
                    )
                    task.inputEnclave.set(buildUnsignedEnclaveTask.outputEnclave)
                    task.inputEnclaveConfig.set(generateEnclaveConfigTask.outputConfigFile)
                    task.inputKey.set(signingKey)
                    task.outputSignedEnclave.set(enclaveDirectory.resolve("enclave.signed.so").toFile())
                }

            val generateEnclaveSigningMaterialTask = target.createTask<GenerateEnclaveSigningMaterial>(
                "generateEnclaveSigningMaterial$type",
                this,
                linuxExec
            ) { task ->
                task.description = "Generate standalone signing material for a $type mode enclave that can be used " +
                        "with an external signing source."
                task.inputs.files(
                    buildUnsignedEnclaveTask.outputEnclave,
                    generateEnclaveConfigTask.outputConfigFile,
                    enclaveExtension.signingMaterial
                )
                task.inputEnclave.set(buildUnsignedEnclaveTask.outputEnclave)
                task.inputEnclaveConfig.set(generateEnclaveConfigTask.outputConfigFile)
                task.signatureDate.set(enclaveExtension.signatureDate)
                task.outputSigningMaterial.set(enclaveExtension.signingMaterial)
            }

            val addEnclaveSignatureTask = target.createTask<AddEnclaveSignature>(
                "addEnclaveSignature$type",
                this,
                linuxExec
            ) { task ->
                    /**
                     * Setting a dependency on a task (at least a `Copy` task) doesn't mean we'll be depending on the task's output.
                     * Despite the dependency task running when out of date, the dependent task would then be considered up-to-date,
                     * even when declaring `dependsOn`.
                     */
                    task.inputs.files(
                        generateEnclaveSigningMaterialTask.inputEnclave,
                        generateEnclaveSigningMaterialTask.outputSigningMaterial,
                        generateEnclaveConfigTask.outputConfigFile,
                        enclaveExtension.mrsignerPublicKey,
                        enclaveExtension.mrsignerSignature
                    )
                    task.inputEnclave.set(generateEnclaveSigningMaterialTask.inputEnclave)
                    task.inputSigningMaterial.set(generateEnclaveSigningMaterialTask.outputSigningMaterial)
                    task.inputEnclaveConfig.set(generateEnclaveConfigTask.outputConfigFile)
                    task.inputMrsignerPublicKey.set(enclaveExtension.mrsignerPublicKey.map {
                        if (!it.asFile.exists()) {
                            throwMissingFileForExternalSigning("mrsignerPublicKey")
                        }
                        it
                    })
                    task.inputMrsignerSignature.set(enclaveExtension.mrsignerSignature.map {
                        if (!it.asFile.exists()) {
                            throwMissingFileForExternalSigning("mrsignerSignature")
                        }
                        it
                    })
                    task.outputSignedEnclave.set(enclaveDirectory.resolve("enclave.signed.so").toFile())
                }

            val generateEnclaveMetadataTask = target.createTask<GenerateEnclaveMetadata>(
                "generateEnclaveMetadata$type",
                this,
                type,
                linuxExec
            ) { task ->
                    val signingTask = enclaveExtension.signingType.map {
                        when (it) {
                            SigningType.DummyKey -> signEnclaveWithKeyTask
                            SigningType.PrivateKey -> signEnclaveWithKeyTask
                            else -> addEnclaveSignatureTask
                        }
                    }
                    task.dependsOn(signingTask)
                    val signedEnclaveFile = enclaveExtension.signingType.flatMap {
                        when (it) {
                            SigningType.DummyKey -> signEnclaveWithKeyTask.outputSignedEnclave
                            SigningType.PrivateKey -> signEnclaveWithKeyTask.outputSignedEnclave
                            else -> {
                                if (!enclaveExtension.mrsignerPublicKey.isPresent) {
                                    throwMissingConfigForExternalSigning("mrsignerPublicKey")
                                }
                                if (!enclaveExtension.mrsignerSignature.isPresent) {
                                    throwMissingConfigForExternalSigning("mrsignerSignature")
                                }
                                addEnclaveSignatureTask.outputSignedEnclave
                            }
                        }
                    }
                    task.inputSignedEnclave.set(signedEnclaveFile)
                    task.inputs.files(signedEnclaveFile)
                }

            val buildSignedEnclaveTask = target.createTask<BuildSignedEnclave>("buildSignedEnclave$type") { task ->
                task.dependsOn(generateEnclaveMetadataTask)
                task.inputs.files(generateEnclaveMetadataTask.inputSignedEnclave)
                task.outputSignedEnclave.set(generateEnclaveMetadataTask.inputSignedEnclave)
            }

            val enclaveBundleJarTask = target.createTask<Jar>("enclaveBundle${type}Jar") { task ->
                task.group = CONCLAVE_GROUP
                task.description = "Compile an ${type}-mode enclave that can be loaded by SGX."
                task.archiveAppendix.set("bundle")
                task.archiveClassifier.set(typeLowerCase)

                val bundleOutput: Provider<RegularFile> = runtimeType.flatMap {
                    when (it) {
                        // buildSignedEnclaveTask determines which of the three Conclave supported signing methods
                        // to use to sign the enclave and invokes the correct task accordingly.
                        GRAALVM -> buildSignedEnclaveTask.outputSignedEnclave
                        GRAMINE -> gramineZipBundle.get().archiveFile
                        else -> throw IllegalArgumentException()
                    }
                }
                task.from(bundleOutput)

                task.rename {
                    val bundleName = when (runtimeType.get()) {
                        GRAALVM -> PluginUtils.GRAALVM_BUNDLE_NAME
                        GRAMINE -> PluginUtils.GRAMINE_BUNDLE_NAME
                        else -> throw IllegalArgumentException()
                    }
                    "$typeLowerCase-$bundleName"
                }

                task.onEnclaveClassName { enclaveClassName ->
                    task.into("$ENCLAVE_BUNDLES_PATH/$enclaveClassName")
                }
            }

            target.artifacts.add(typeLowerCase, enclaveBundleJarTask.archiveFile)
        }
    }

    private fun throwMissingFileForExternalSigning(config: String): Nothing {
        throw GradleException(
            "Your enclave is configured to be signed with an external key but the file specified by '$config' in " +
                    "your build.gradle does not exist. Refer to " +
                    "https://docs.conclave.net/signing.html#generating-keys-for-signing-an-enclave for instructions " +
                    "on how to sign your enclave."
        )
    }

    private fun throwMissingConfigForExternalSigning(config: String): Nothing {
        throw GradleException(
            "Your enclave is configured to be signed with an external key but the configuration '$config' in your " +
                    "build.gradle does not exist. Refer to " +
                    "https://docs.conclave.net/signing.html#how-to-configure-signing-for-your-enclaves for " +
                    "instructions on how to configure signing your enclave."
        )
    }

    private fun checkGradleVersionCompatibility(target: Project) {
        val gradleVersion = target.gradle.gradleVersion
        if (VersionNumber.parse(gradleVersion).baseVersion < VersionNumber(5, 6, 4, null)) {
            throw GradleException("Project ${target.name} is using Gradle version $gradleVersion but the Conclave " +
                    "plugin requires at least version 5.6.4.")
        }
    }

    private fun autoconfigureDependencyVersions(target: Project) {
        target.configurations.all { configuration ->
            configuration.withDependencies { dependencySet ->
                dependencySet
                        .filterIsInstance<ExternalDependency>()
                        .filter { it.group == "com.r3.conclave" && it.version.isNullOrEmpty() }
                        .forEach { dep ->
                            dep.version {
                                it.require(CONCLAVE_SDK_VERSION)
                            }
                        }
            }
        }
    }

    /**
     * Helper method to perform some action when the enclave class name is available.
     */
    private fun Task.onEnclaveClassName(block: (String) -> Unit) {
        val enclaveClassNameTask = project.tasks.withType(EnclaveClassName::class.java).singleOrNull()
        checkNotNull(enclaveClassNameTask) {
            "onEnclaveClassName can only be used after the EnclaveClassName task has been created"
        }
        if (pythonSourcePath == null) {
            dependsOn(enclaveClassNameTask)
            first {
                block(enclaveClassNameTask.outputEnclaveClassName.get())
            }
        } else {
            // This is a bit of a hack, but if the enclave is in Python then we're using the
            // PythonEnclaveAdapter class.
            first {
                block("com.r3.conclave.python.PythonEnclaveAdapter")
            }
        }
    }

    // Hack to get around Gradle warning on Java lambdas: https://docs.gradle.org/7.3.1/userguide/validation_problems.html#implementation_unknown
    private fun Task.first(block: () -> Unit) {
        doFirst(ActionWrapper(block))
    }

    private class ActionWrapper(private val block: () -> Unit) : Action<Task> {
        override fun execute(t: Task) = block()
    }

    private inline fun <reified T : Task> Project.createTask(name: String, vararg constructorArgs: Any?, configure: (T) -> Unit): T {
        val task = tasks.create(name, T::class.java, *constructorArgs)
        configure(task)
        return task
    }
}<|MERGE_RESOLUTION|>--- conflicted
+++ resolved
@@ -180,23 +180,18 @@
         createEnclaveArtifacts(target, conclaveExtension, enclaveFatJarTask)
     }
 
-<<<<<<< HEAD
-    private fun createGenerateGramineManifestTask(target: Project, type: BuildType, linuxExec: LinuxExec): GenerateGramineManifest {
-        return target.createTask("generateGramineManifest$type", linuxExec) { task ->
-            task.manifestFile.set((baseDirectory / "gramine" / PluginUtils.GRAMINE_MANIFEST).toFile())
-=======
     private fun createGenerateGramineManifestTask(
             target: Project,
             type: BuildType,
+            linuxExec: LinuxExec,
             conclaveExtension: ConclaveExtension,
             signingKey: Provider<RegularFile?>
     ): GenerateGramineManifest {
-        return target.createTask("generateGramineManifest$type", type) { task ->
+        return target.createTask("generateGramineManifest$type", type, linuxExec) { task ->
             task.pythonEnclave.set(pythonSourcePath != null)
             task.signingKey.set(signingKey)
             task.maxThreads.set(conclaveExtension.maxThreads)
             task.manifestFile.set((gramineBuildDirectory / PluginUtils.GRAMINE_MANIFEST).toFile())
->>>>>>> 1560e41d
         }
     }
 
@@ -350,11 +345,7 @@
             enclaveExtension.signingType.set(keyType)
 
             // Gramine related tasks
-<<<<<<< HEAD
-            val generateGramineManifestTask = createGenerateGramineManifestTask(target, type, linuxExec)
-=======
-            val generateGramineManifestTask = createGenerateGramineManifestTask(target, type, conclaveExtension, signingKey)
->>>>>>> 1560e41d
+            val generateGramineManifestTask = createGenerateGramineManifestTask(target, type, linuxExec, conclaveExtension, signingKey)
 
             val gramineZipBundle = createGramineZipBundle(
                 target,
