package com.r3.conclave.plugin.enclave.gradle

import com.github.jengelman.gradle.plugins.shadow.ShadowPlugin
import com.github.jengelman.gradle.plugins.shadow.tasks.ShadowJar
import com.r3.conclave.common.EnclaveMode
import com.r3.conclave.common.internal.PluginUtils.ENCLAVE_BUNDLES_PATH
import com.r3.conclave.common.internal.PluginUtils.ENCLAVE_PROPERTIES
import com.r3.conclave.common.internal.PluginUtils.GRAALVM_BUNDLE_NAME
import com.r3.conclave.common.internal.PluginUtils.GRAMINE_BUNDLE_NAME
import com.r3.conclave.plugin.enclave.gradle.ConclaveTask.Companion.CONCLAVE_GROUP
import com.r3.conclave.plugin.enclave.gradle.GradleEnclavePlugin.RuntimeType.GRAALVM
import com.r3.conclave.plugin.enclave.gradle.GradleEnclavePlugin.RuntimeType.GRAMINE
import com.r3.conclave.plugin.enclave.gradle.gramine.GenerateGramineBundle
import com.r3.conclave.utilities.internal.copyResource
import org.gradle.api.*
import org.gradle.api.artifacts.ExternalDependency
import org.gradle.api.file.ProjectLayout
import org.gradle.api.file.RegularFile
import org.gradle.api.plugins.JavaPlugin
import org.gradle.api.provider.Provider
import org.gradle.api.tasks.Exec
import org.gradle.api.tasks.SourceSet
import org.gradle.api.tasks.SourceSetContainer
import org.gradle.api.tasks.TaskProvider
import org.gradle.api.tasks.bundling.Zip
import org.gradle.api.tasks.bundling.ZipEntryCompression.STORED
import org.gradle.api.tasks.compile.JavaCompile
import org.gradle.jvm.tasks.Jar
import org.gradle.util.VersionNumber
import java.nio.file.Files
import java.nio.file.Path
import java.nio.file.attribute.PosixFilePermission.OWNER_EXECUTE
import java.util.*
import java.util.jar.JarFile.MANIFEST_NAME
import java.util.jar.Manifest
import java.util.stream.Collectors.toList
import javax.inject.Inject
import kotlin.io.path.*

class GradleEnclavePlugin @Inject constructor(private val layout: ProjectLayout) : Plugin<Project> {
    companion object {
        private val CONCLAVE_SDK_VERSION = getManifestAttribute("Conclave-Release-Version")
        private val CONCLAVE_GRAALVM_VERSION = getManifestAttribute("Conclave-GraalVM-Version")

<<<<<<< HEAD
        private val CONCLAVE_SDK_VERSION = retrieveAttributeFromManifest("Conclave-Version")
        private val DOCKER_CONCLAVE_BUILD_TAG = retrieveAttributeFromManifest("Docker-Conclave-Build-Tag")

        fun retrieveAttributeFromManifest(attributeName: String): String {
           return GradleEnclavePlugin::class.java.classLoader
               .getResources(MANIFEST_NAME)
               .asSequence()
               .mapNotNull { it.openStream().use(::Manifest).mainAttributes.getValue(attributeName) }
               .firstOrNull() ?: throw IllegalStateException("Could not find the attribute $attributeName in plugin's manifest")
=======
        fun getManifestAttribute(name: String): String {
            // Scan all MANIFEST.MF files in the plugin's classpath and find the given manifest attribute.
            val values = GradleEnclavePlugin::class.java.classLoader
                .getResources(MANIFEST_NAME)
                .asSequence()
                .mapNotNullTo(TreeSet()) { it.openStream().use(::Manifest).mainAttributes.getValue(name) }
            return when (values.size) {
                1 -> values.first()
                0 -> throw IllegalStateException("Could not find manifest attribute $name")
                else -> throw IllegalStateException("Found multiple values for manifest attribute $name: $values")
            }
>>>>>>> d592513e
        }
    }

    private enum class RuntimeType {
        GRAMINE,
        GRAALVM;
    }

    private var pythonSourcePath: Path? = null
    private lateinit var runtimeType: Provider<RuntimeType>

    private val baseDirectory: Path by lazy { layout.buildDirectory.get().asFile.toPath() / "conclave" }

    override fun apply(target: Project) {
        checkGradleVersionCompatibility(target)
        target.logger.info("Applying Conclave gradle plugin for version $CONCLAVE_SDK_VERSION")

        // Allow users to specify the enclave dependency like this: implementation "com.r3.conclave:conclave-enclave"
        autoconfigureDependencyVersions(target)

        target.pluginManager.apply(JavaPlugin::class.java)
        target.pluginManager.apply(ShadowPlugin::class.java)

        val conclaveExtension = target.extensions.create("conclave", ConclaveExtension::class.java)

        val sourcePaths = Files.list(target.projectDir.toPath() / "src" / "main").use { it.collect(toList()) }
        pythonSourcePath = if (sourcePaths.size == 1 && sourcePaths[0].name == "python") sourcePaths[0] else null

        // Parse the runtime string into the enum and then make sure it's consistent with whether this project is
        // Python or not.
        runtimeType = conclaveExtension.runtime
            // Provider.map is not called if the upstream value is not set (i.e. null), but we want execute for null,
            // so we supply a token string for null
            .convention(" null ")
            .map { string ->
                val enum = try {
                    if (string == " null ") null else RuntimeType.valueOf(string.uppercase())
                } catch (e: IllegalArgumentException) {
                    throw GradleException(
                        "'${conclaveExtension.runtime.get()}' is not a valid enclave runtime type.\n" +
                                "Valid runtime types are: ${RuntimeType.values().joinToString { it.name.lowercase() }}.")
                }
                if (pythonSourcePath != null) {
                    if (enum == GRAALVM) {
                        // The user has explicitly specified GraalVM whilst also intending to have Python code.
                        throw GradleException("Python enclave with GraalVM not supported. Use 'gramine' instead.")
                    }
                    GRAMINE  // Python projects must always use Gramine
                } else {
                    enum ?: GRAALVM
                }
            }

        target.afterEvaluate {
            // This is called before the build tasks are executed but after the build.gradle file
            // has been parsed. This gives us an opportunity to perform actions based on the user configuration
            // of the enclave.

            // Only add the GraalVM SDK as a dependency if the enclave is going to need it.
            if (runtimeType.get() == GRAALVM) {
                // If the user has asked for language support, then we need to expose the GraalVM polygot API to
                // them with "implementation", otherwise "runtimeOnly" is sufficient for a GraalVM enclave.
                val configuration = if (conclaveExtension.supportLanguages.get().isEmpty()) "runtimeOnly" else "implementation"
                target.dependencies.add(configuration, "com.r3.conclave:graal-sdk:$CONCLAVE_GRAALVM_VERSION")
            }

            // Add dependencies automatically (so developers don't have to)
            target.dependencies.add("implementation", "com.r3.conclave:conclave-enclave:$CONCLAVE_SDK_VERSION")
            target.dependencies.add("testImplementation", "com.r3.conclave:conclave-host:$CONCLAVE_SDK_VERSION")

            // Make sure that the user has specified productID, print friendly error message if not
            if (!conclaveExtension.productID.isPresent) {
                throw GradleException(
                        "Enclave product ID not specified! " +
                        "Please set the 'productID' property in the build configuration for your enclave.\n" +
                        "If you're unsure what this error message means, please consult the conclave documentation.")
            }
            // Make sure that the user has specified revocationLevel, print friendly error message if not
            if (!conclaveExtension.revocationLevel.isPresent) {
                throw GradleException(
                        "Enclave revocation level not specified! " +
                        "Please set the 'revocationLevel' property in the build configuration for your enclave.\n" +
                        "If you're unsure what this error message means, please consult the conclave documentation.")
            }
        }

        target.createTask<EnclaveClassName>("enclaveClassName") { task ->
            task.dependsOn(target.tasks.withType(JavaCompile::class.java))
            task.inputClassPath.set(getMainSourceSet(target).runtimeClasspath)
        }

        val generateEnclavePropertiesTask = target.createTask<GenerateEnclaveProperties>(
            "generateEnclaveProperties",
        ) {
            it.conclaveExtension.set(conclaveExtension)
            it.enclavePropertiesFile.set(baseDirectory.resolve(ENCLAVE_PROPERTIES).toFile())
        }

        val enclaveFatJarTask = if (pythonSourcePath == null) {
            target.tasks.withType(ShadowJar::class.java).getByName("shadowJar")
        } else {
            // This is a bit hacky. It essentially "converts" the pre-compiled adapter jar into a Gradle Jar task.
            target.createTask<Jar>("pythonEnclaveAdapterJar") { task ->
                task.first {
                    val adapterJar = task.temporaryDir.resolve("python-enclave-adapter.jar").toPath()
                    javaClass.copyResource("/python-support/enclave-adapter.jar", adapterJar)
                    task.from(target.zipTree(adapterJar))
                }
            }
        }

        enclaveFatJarTask.makeReproducible()
        enclaveFatJarTask.archiveAppendix.set("fat")
        enclaveFatJarTask.from(generateEnclavePropertiesTask.enclavePropertiesFile) { copySpec ->
            enclaveFatJarTask.onEnclaveClassName { enclaveClassName ->
                copySpec.into(enclaveClassName.substringBeforeLast('.').replace('.', '/'))
                copySpec.rename { ENCLAVE_PROPERTIES }
            }
        }

        registerNonMockArtifacts(target, conclaveExtension, enclaveFatJarTask)
        // The artifact for mock mode is the just the enclave fat jar.
        registerCrossProjectArtifact(target, EnclaveMode.MOCK, enclaveFatJarTask)
    }

    private fun createGenerateGramineBundleTask(
            target: Project,
            enclaveMode: EnclaveMode,
            conclaveExtension: ConclaveExtension,
            enclaveFatJarTask: Jar,
            signingKey: Provider<RegularFile?>
    ): GenerateGramineBundle {
        return target.createTask("generateGramine${enclaveMode.capitalise()}Bundle", enclaveMode) { task ->
            // TODO: Build Gramine enclaves in conclave-build container: https://r3-cev.atlassian.net/browse/CON-1229
            task.signingKey.set(signingKey)
            task.productId.set(conclaveExtension.productID)
            task.revocationLevel.set(conclaveExtension.revocationLevel)
            task.maxThreads.set(conclaveExtension.maxThreads)
            task.enclaveJar.set(enclaveFatJarTask.archiveFile)
            if (pythonSourcePath != null) {
                val pythonFiles = target.fileTree(pythonSourcePath).files
                task.pythonFile.set(pythonFiles.first())
            }
            task.outputDir.set((baseDirectory / enclaveMode.name.lowercase() / "gramine-bundle").toFile())
        }
    }

    private fun createGramineBundleZipTask(
        target: Project,
        enclaveMode: EnclaveMode,
        generateGramineBundleTask: GenerateGramineBundle
    ): TaskProvider<Zip> {
        return target.tasks.register("gramine${enclaveMode.capitalise()}BundleZip", Zip::class.java) { task ->
            // No need to do any compression here, we're only using zip as a container. The compression will be done
            // by the containing jar.
            task.entryCompression = STORED
            task.from(generateGramineBundleTask.outputDir)
            task.destinationDirectory.set((baseDirectory / enclaveMode.name.lowercase()).toFile())
            task.archiveBaseName.set("gramine-bundle")
        }
    }

    fun signToolPath(): Path = getSgxTool("sgx_sign")

    fun ldPath(): Path = getSgxTool("ld")

    private fun getSgxTool(name: String): Path {
        val path = baseDirectory / "sgx-tools" / name
        if (!path.exists()) {
            javaClass.copyResource("/sgx-tools/$name", path)
            path.setPosixFilePermissions(path.getPosixFilePermissions() + OWNER_EXECUTE)
        }
        return path
    }

    /**
     * Get the main source set for a given project
     */
    private fun getMainSourceSet(project: Project): SourceSet {
        return (project.properties["sourceSets"] as SourceSetContainer).getByName("main")
    }

    private fun createMockArtifact(target: Project, enclaveFatJar: Jar) {
        // Mock mode does not require all the enclave building tasks. The enclave Jar file is just packaged
        // as an artifact.
        target.artifacts.add("mock", enclaveFatJar.archiveFile)
    }

    private fun registerNonMockArtifacts(
        target: Project,
        conclaveExtension: ConclaveExtension,
        enclaveFatJarTask: Jar
    ) {
        val createDummyKeyTask = target.createTask<GenerateDummyMrsignerKey>("createDummyKey") { task ->
            task.outputKey.set(baseDirectory.resolve("dummy_key.pem").toFile())
        }

        val generateReflectionConfigTask =
            target.createTask<GenerateReflectionConfig>("generateReflectionConfig") { task ->
                val enclaveClassNameTask = target.tasks.withType(EnclaveClassName::class.java).single()
                task.dependsOn(enclaveClassNameTask)
                task.enclaveClass.set(enclaveClassNameTask.outputEnclaveClassName)
                task.reflectionConfig.set(baseDirectory.resolve("reflectconfig").toFile())
            }

        val generateAppResourcesConfigTask =
            target.createTask<GenerateAppResourcesConfig>("generateAppResourcesConfig") { task ->
                task.jarFile.set(enclaveFatJarTask.archiveFile)
                task.appResourcesConfigFile.set((baseDirectory / "app-resources-config.json").toFile())
            }

        val copyGraalVM = target.createTask<Exec>("copyGraalVM") { task ->
            // Create a configuration for downloading graalvm-*.tar.gz using Gradle
            val graalVMConfigName = "${task.name}Config"
            val configuration = target.configurations.create(graalVMConfigName)
            target.dependencies.add(graalVMConfigName, "com.r3.conclave:graalvm:$CONCLAVE_GRAALVM_VERSION@tar.gz")
            task.dependsOn(configuration)

            // This is a hack to delay the execution of the code inside toString.
            // Gradle has three stages, initialization, configuration, and execution.
            // The code inside the toString function must run during the execution stage. For that to happen,
            // the following wrapper was created
            class LazyGraalVmFile(target: Project) {
                val graalVMAbsolutePath by lazy { target.configurations.findByName(graalVMConfigName)!!.files.single() { it.name.endsWith("tar.gz") }.absolutePath }
                override fun toString(): String {
                    return graalVMAbsolutePath
                }
            }

            val outputDir = baseDirectory.resolve("graalvm").createDirectories()
            task.outputs.dir(outputDir)
            task.workingDir(outputDir)
            // Uncompress the graalvm-*.tar.gz
            task.commandLine("tar", "xf", LazyGraalVmFile(target))
        }

        val linuxExec = target.createTask<LinuxExec>("setupLinuxExecEnvironment") { task ->
            task.dependsOn(copyGraalVM)
            task.baseDirectory.set(target.projectDir.toPath().toString())
            task.tag.set("conclave-docker-dev.software.r3.com/com.r3.conclave/conclave-build:$DOCKER_CONCLAVE_BUILD_TAG")
            // Create a 'latest' tag too so users can follow our tutorial documentation using the
            // tag 'conclave-build:latest' rather than looking up the conclave version.
            task.tagLatest.set("conclave-docker-dev.software.r3.com/com.r3.conclave/conclave-build:latest")
            task.useInternalDockerRepo.set(conclaveExtension.useInternalDockerRepo)
        }

        for (enclaveMode in EnclaveMode.values()) {
            val enclaveExtension = when (enclaveMode) {
                EnclaveMode.RELEASE -> conclaveExtension.release
                EnclaveMode.DEBUG -> conclaveExtension.debug
                EnclaveMode.SIMULATION -> conclaveExtension.simulation
                EnclaveMode.MOCK -> continue
            }
            val enclaveBundleJar = createNonMockEnclaveBundleJar(
                target,
                conclaveExtension,
                enclaveExtension,
                createDummyKeyTask,
                enclaveFatJarTask,
                linuxExec,
                copyGraalVM,
                generateReflectionConfigTask,
                generateAppResourcesConfigTask
            )
            registerCrossProjectArtifact(target, enclaveMode, enclaveBundleJar)
        }
    }

    private fun createNonMockEnclaveBundleJar(
        target: Project,
        conclaveExtension: ConclaveExtension,
        enclaveExtension: EnclaveExtension,
        createDummyKeyTask: GenerateDummyMrsignerKey,
        enclaveFatJarTask: Jar,
        linuxExec: LinuxExec,
        copyGraalVM: Task,
        generateReflectionConfigTask: GenerateReflectionConfig,
        generateAppResourcesConfigTask: GenerateAppResourcesConfig
    ): Jar {
            val signingKey = enclaveExtension.signingType.flatMap {
                when (it) {
                    SigningType.DummyKey -> createDummyKeyTask.outputKey
                    SigningType.PrivateKey -> enclaveExtension.signingKey
                    else -> target.provider { null }
                }
            }

            val enclaveMode = enclaveExtension.enclaveMode
            val modeLowerCase = enclaveMode.name.lowercase()
            val enclaveModeDir = baseDirectory.resolve(modeLowerCase)

            // Gramine related tasks
            val generateGramineBundleTask = createGenerateGramineBundleTask(
                target,
                enclaveMode,
                conclaveExtension,
                enclaveFatJarTask,
                signingKey
            )
            val gramineBundleZipTask = createGramineBundleZipTask(target, enclaveMode, generateGramineBundleTask)

            // GraalVM related tasks

            val unsignedEnclaveFile = enclaveModeDir.resolve("enclave.so").toFile()

            val linkerScriptFile = baseDirectory.resolve("Enclave.lds")
            val buildUnsignedGraalEnclaveTask = target.createTask<NativeImage>(
                "buildUnsignedGraalEnclave${enclaveMode.capitalise()}",
                this,
                enclaveMode,
                linkerScriptFile,
                linuxExec
            ) { task ->
                task.dependsOn(
                    copyGraalVM,
                    generateReflectionConfigTask,
                    generateAppResourcesConfigTask,
                    linuxExec
                )
                task.nativeImagePath.set(copyGraalVM.outputs.files.singleFile)
                task.jarFile.set(enclaveFatJarTask.archiveFile)
                task.reflectionConfiguration.set(generateReflectionConfigTask.reflectionConfig)
                task.appResourcesConfig.set(generateAppResourcesConfigTask.appResourcesConfigFile)
                task.reflectionConfigurationFiles.from(conclaveExtension.reflectionConfigurationFiles)
                task.serializationConfigurationFiles.from(conclaveExtension.serializationConfigurationFiles)
                task.maxStackSize.set(conclaveExtension.maxStackSize)
                task.maxHeapSize.set(conclaveExtension.maxHeapSize)
                task.supportLanguages.set(conclaveExtension.supportLanguages)
                task.deadlockTimeout.set(conclaveExtension.deadlockTimeout)
                task.outputEnclave.set(unsignedEnclaveFile)
            }

            val buildUnsignedEnclaveTask =
                target.createTask<BuildUnsignedEnclave>("buildUnsignedEnclave${enclaveMode.capitalise()}") { task ->
                    task.inputEnclave.set(buildUnsignedGraalEnclaveTask.outputEnclave)
                    task.outputEnclave.set(task.inputEnclave.get())
                }

            val generateEnclaveConfigTask =
                target.createTask<GenerateEnclaveConfig>("generateEnclaveConfig${enclaveMode.capitalise()}", enclaveMode) { task ->
                    task.productID.set(conclaveExtension.productID)
                    task.revocationLevel.set(conclaveExtension.revocationLevel)
                    task.maxHeapSize.set(conclaveExtension.maxHeapSize)
                    task.maxStackSize.set(conclaveExtension.maxStackSize)
                    task.tcsNum.set(conclaveExtension.maxThreads)
                    task.outputConfigFile.set(enclaveModeDir.resolve("enclave.xml").toFile())
                }

            val signEnclaveWithKeyTask = target.createTask<SignEnclave>(
                    "signEnclaveWithKey${enclaveMode.capitalise()}",
                    this,
                    linuxExec
                ) { task ->
                    task.inputs.files(
                        buildUnsignedEnclaveTask.outputEnclave,
                        generateEnclaveConfigTask.outputConfigFile
                    )
                    task.inputEnclave.set(buildUnsignedEnclaveTask.outputEnclave)
                    task.inputEnclaveConfig.set(generateEnclaveConfigTask.outputConfigFile)
                    task.inputKey.set(signingKey)
                    task.outputSignedEnclave.set(enclaveModeDir.resolve("enclave.signed.so").toFile())
                    task.useInternalDockerRepo.set(conclaveExtension.useInternalDockerRepo)
                }

            val generateEnclaveSigningMaterialTask = target.createTask<GenerateEnclaveSigningMaterial>(
                "generateEnclaveSigningMaterial${enclaveMode.capitalise()}",
                this,
                linuxExec
            ) { task ->
                task.description = "Generate standalone signing material for an ${enclaveMode.name.lowercase()} mode " +
                        "enclave that can be used with an external signing source."
                task.inputs.files(
                    buildUnsignedEnclaveTask.outputEnclave,
                    generateEnclaveConfigTask.outputConfigFile,
                )
                task.useInternalDockerRepo.set(conclaveExtension.useInternalDockerRepo)
                task.inputEnclave.set(buildUnsignedEnclaveTask.outputEnclave)
                task.inputEnclaveConfig.set(generateEnclaveConfigTask.outputConfigFile)
                task.signatureDate.set(enclaveExtension.signatureDate)
                task.outputSigningMaterial.set(enclaveExtension.signingMaterial)
            }

            val addEnclaveSignatureTask = target.createTask<AddEnclaveSignature>(
                "addEnclaveSignature${enclaveMode.capitalise()}",
                this,
                linuxExec
            ) { task ->
                    /**
                     * Setting a dependency on a task (at least a `Copy` task) doesn't mean we'll be depending on the task's output.
                     * Despite the dependency task running when out of date, the dependent task would then be considered up-to-date,
                     * even when declaring `dependsOn`.
                     */
                    task.inputs.files(
                        generateEnclaveSigningMaterialTask.inputEnclave,
                        generateEnclaveSigningMaterialTask.outputSigningMaterial,
                        generateEnclaveConfigTask.outputConfigFile,
                        enclaveExtension.mrsignerPublicKey,
                        enclaveExtension.mrsignerSignature
                    )
                    task.inputEnclave.set(generateEnclaveSigningMaterialTask.inputEnclave)
                    task.inputSigningMaterial.set(generateEnclaveSigningMaterialTask.outputSigningMaterial)
                    task.inputEnclaveConfig.set(generateEnclaveConfigTask.outputConfigFile)
                    task.inputMrsignerPublicKey.set(enclaveExtension.mrsignerPublicKey.map {
                        if (!it.asFile.exists()) {
                            throwMissingFileForExternalSigning("mrsignerPublicKey")
                        }
                        it
                    })
                    task.inputMrsignerSignature.set(enclaveExtension.mrsignerSignature.map {
                        if (!it.asFile.exists()) {
                            throwMissingFileForExternalSigning("mrsignerSignature")
                        }
                        it
                    })
                    task.outputSignedEnclave.set(enclaveModeDir.resolve("enclave.signed.so").toFile())
                    task.useInternalDockerRepo.set(conclaveExtension.useInternalDockerRepo)
                }

            val generateEnclaveMetadataTask = target.createTask<GenerateEnclaveMetadata>(
                "generateEnclaveMetadata${enclaveMode.capitalise()}",
                this,
                enclaveMode,
                linuxExec
            ) { task ->
                    val signingTask = enclaveExtension.signingType.map {
                        when (it) {
                            SigningType.DummyKey -> signEnclaveWithKeyTask
                            SigningType.PrivateKey -> signEnclaveWithKeyTask
                            else -> addEnclaveSignatureTask
                        }
                    }
                    task.dependsOn(signingTask)
                    val signedEnclaveFile = enclaveExtension.signingType.flatMap {
                        when (it) {
                            SigningType.DummyKey -> signEnclaveWithKeyTask.outputSignedEnclave
                            SigningType.PrivateKey -> signEnclaveWithKeyTask.outputSignedEnclave
                            else -> {
                                if (!enclaveExtension.mrsignerPublicKey.isPresent) {
                                    throwMissingConfigForExternalSigning("mrsignerPublicKey")
                                }
                                if (!enclaveExtension.mrsignerSignature.isPresent) {
                                    throwMissingConfigForExternalSigning("mrsignerSignature")
                                }
                                addEnclaveSignatureTask.outputSignedEnclave
                            }
                        }
                    }
                    task.inputSignedEnclave.set(signedEnclaveFile)
                    task.inputs.files(signedEnclaveFile)
                    task.useInternalDockerRepo.set(conclaveExtension.useInternalDockerRepo)
                }

            val buildSignedEnclaveTask = target.createTask<BuildSignedEnclave>("buildSignedEnclave${enclaveMode.capitalise()}") { task ->
                task.dependsOn(generateEnclaveMetadataTask)
                task.inputs.files(generateEnclaveMetadataTask.inputSignedEnclave)
                task.outputSignedEnclave.set(generateEnclaveMetadataTask.inputSignedEnclave)
            }

            return target.createTask("enclaveBundle${enclaveMode.capitalise()}Jar") { task ->
                task.group = CONCLAVE_GROUP
                task.description = "Build a Conclave enclave in ${enclaveMode.name.lowercase()} mode"
                task.archiveAppendix.set("bundle")
                task.archiveClassifier.set(modeLowerCase)
                task.makeReproducible()

                val bundleOutput: Provider<RegularFile> = runtimeType.flatMap {
                    when (it) {
                        // buildSignedEnclaveTask determines which of the three Conclave supported signing methods
                        // to use to sign the enclave and invokes the correct task accordingly.
                        GRAALVM -> buildSignedEnclaveTask.outputSignedEnclave
                        GRAMINE -> gramineBundleZipTask.get().archiveFile
                        else -> throw IllegalArgumentException()
                    }
                }
                task.from(bundleOutput)

                task.rename {
                    val bundleName = when (runtimeType.get()) {
                        GRAALVM -> GRAALVM_BUNDLE_NAME
                        GRAMINE -> GRAMINE_BUNDLE_NAME
                        else -> throw IllegalArgumentException()
                    }
                    "$modeLowerCase-$bundleName"
                }

                task.onEnclaveClassName { enclaveClassName ->
                    task.into("$ENCLAVE_BUNDLES_PATH/$enclaveClassName")
                }
            }
    }

    private fun Jar.makeReproducible() {
        isPreserveFileTimestamps = false
        isReproducibleFileOrder = true
        isZip64 = true
    }

    // https://docs.gradle.org/current/userguide/cross_project_publications.html
    private fun registerCrossProjectArtifact(target: Project, enclaveMode: EnclaveMode, artifactJar: Jar) {
        val configuration = target.configurations.create(enclaveMode.name.lowercase()) {
            it.isCanBeConsumed = true
            it.isCanBeResolved = false
        }
        target.artifacts.add(configuration.name, artifactJar.archiveFile)
    }

    private fun throwMissingFileForExternalSigning(config: String): Nothing {
        throw GradleException(
            "Your enclave is configured to be signed with an external key but the file specified by '$config' in " +
                    "your build.gradle does not exist. Refer to " +
                    "https://docs.conclave.net/signing.html#generating-keys-for-signing-an-enclave for instructions " +
                    "on how to sign your enclave."
        )
    }

    private fun throwMissingConfigForExternalSigning(config: String): Nothing {
        throw GradleException(
            "Your enclave is configured to be signed with an external key but the configuration '$config' in your " +
                    "build.gradle does not exist. Refer to " +
                    "https://docs.conclave.net/signing.html#how-to-configure-signing-for-your-enclaves for " +
                    "instructions on how to configure signing your enclave."
        )
    }

    private fun checkGradleVersionCompatibility(target: Project) {
        val gradleVersion = target.gradle.gradleVersion
        if (VersionNumber.parse(gradleVersion).baseVersion < VersionNumber(5, 6, 4, null)) {
            throw GradleException("Project ${target.name} is using Gradle version $gradleVersion but the Conclave " +
                    "plugin requires at least version 5.6.4.")
        }
    }

    private fun autoconfigureDependencyVersions(target: Project) {
        target.configurations.all { configuration ->
            configuration.withDependencies { dependencySet ->
                dependencySet
                        .filterIsInstance<ExternalDependency>()
                        .filter { it.group == "com.r3.conclave" && it.version.isNullOrEmpty() }
                        .forEach { dep ->
                            dep.version {
                                it.require(CONCLAVE_SDK_VERSION)
                            }
                        }
            }
        }
    }

    private fun EnclaveMode.capitalise(): String = name.lowercase().replaceFirstChar { it.uppercase() }

    /**
     * Helper method to perform some action when the enclave class name is available.
     */
    private fun Task.onEnclaveClassName(block: (String) -> Unit) {
        val enclaveClassNameTask = project.tasks.withType(EnclaveClassName::class.java).singleOrNull()
        checkNotNull(enclaveClassNameTask) {
            "onEnclaveClassName can only be used after the EnclaveClassName task has been created"
        }
        if (pythonSourcePath == null) {
            dependsOn(enclaveClassNameTask)
            first {
                block(enclaveClassNameTask.outputEnclaveClassName.get())
            }
        } else {
            // This is a bit of a hack, but if the enclave is in Python then we're using the
            // PythonEnclaveAdapter class.
            first {
                block("com.r3.conclave.python.PythonEnclaveAdapter")
            }
        }
    }

    // Hack to get around Gradle warning on Java lambdas: https://docs.gradle.org/7.3.1/userguide/validation_problems.html#implementation_unknown
    private fun Task.first(block: () -> Unit) {
        doFirst(ActionWrapper(block))
    }

    private class ActionWrapper(private val block: () -> Unit) : Action<Task> {
        override fun execute(t: Task) = block()
    }

    private inline fun <reified T : Task> Project.createTask(name: String, vararg constructorArgs: Any?, configure: (T) -> Unit): T {
        val task = tasks.create(name, T::class.java, *constructorArgs)
        configure(task)
        return task
    }
}<|MERGE_RESOLUTION|>--- conflicted
+++ resolved
@@ -41,18 +41,8 @@
     companion object {
         private val CONCLAVE_SDK_VERSION = getManifestAttribute("Conclave-Release-Version")
         private val CONCLAVE_GRAALVM_VERSION = getManifestAttribute("Conclave-GraalVM-Version")
-
-<<<<<<< HEAD
-        private val CONCLAVE_SDK_VERSION = retrieveAttributeFromManifest("Conclave-Version")
-        private val DOCKER_CONCLAVE_BUILD_TAG = retrieveAttributeFromManifest("Docker-Conclave-Build-Tag")
-
-        fun retrieveAttributeFromManifest(attributeName: String): String {
-           return GradleEnclavePlugin::class.java.classLoader
-               .getResources(MANIFEST_NAME)
-               .asSequence()
-               .mapNotNull { it.openStream().use(::Manifest).mainAttributes.getValue(attributeName) }
-               .firstOrNull() ?: throw IllegalStateException("Could not find the attribute $attributeName in plugin's manifest")
-=======
+        private val DOCKER_CONCLAVE_BUILD_TAG = getManifestAttribute("Docker-Conclave-Build-Tag")
+
         fun getManifestAttribute(name: String): String {
             // Scan all MANIFEST.MF files in the plugin's classpath and find the given manifest attribute.
             val values = GradleEnclavePlugin::class.java.classLoader
@@ -64,7 +54,6 @@
                 0 -> throw IllegalStateException("Could not find manifest attribute $name")
                 else -> throw IllegalStateException("Found multiple values for manifest attribute $name: $values")
             }
->>>>>>> d592513e
         }
     }
 
