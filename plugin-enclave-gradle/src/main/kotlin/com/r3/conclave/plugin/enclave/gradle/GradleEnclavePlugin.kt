--- conflicted
+++ resolved
@@ -173,12 +173,9 @@
             task.revocationLevel.set(conclaveExtension.revocationLevel)
             task.maxThreads.set(conclaveExtension.maxThreads)
             task.enclaveJar.set(enclaveFatJarTask.archiveFile)
-<<<<<<< HEAD
             task.extraJavaModules.set(conclaveExtension.extraJavaModules)
-
-=======
             task.enclaveSize.set(conclaveExtension.enclaveSize)
->>>>>>> 7bbbe3f5
+
             if (pythonSourcePath != null) {
                 val pythonFiles = target.fileTree(pythonSourcePath).files
                 task.pythonFile.set(pythonFiles.first())
