package com.r3.conclave.plugin.enclave.gradle

import com.github.jengelman.gradle.plugins.shadow.ShadowPlugin
import com.github.jengelman.gradle.plugins.shadow.tasks.ShadowJar
import com.r3.conclave.common.internal.PluginUtils.ENCLAVE_BUNDLES_PATH
import com.r3.conclave.common.internal.PluginUtils.ENCLAVE_PROPERTIES
import com.r3.conclave.common.internal.PluginUtils.GRAALVM_BUNDLE_NAME
import com.r3.conclave.common.internal.PluginUtils.GRAMINE_BUNDLE_NAME
import com.r3.conclave.plugin.enclave.gradle.ConclaveTask.Companion.CONCLAVE_GROUP
import com.r3.conclave.plugin.enclave.gradle.GradleEnclavePlugin.RuntimeType.GRAALVM
import com.r3.conclave.plugin.enclave.gradle.GradleEnclavePlugin.RuntimeType.GRAMINE
import com.r3.conclave.plugin.enclave.gradle.gramine.GenerateGramineBundle
import com.r3.conclave.utilities.internal.copyResource
import org.gradle.api.*
import org.gradle.api.artifacts.ExternalDependency
import org.gradle.api.file.ProjectLayout
import org.gradle.api.file.RegularFile
import org.gradle.api.plugins.JavaPlugin
import org.gradle.api.provider.Provider
import org.gradle.api.tasks.Exec
import org.gradle.api.tasks.SourceSet
import org.gradle.api.tasks.SourceSetContainer
import org.gradle.api.tasks.TaskProvider
import org.gradle.api.tasks.bundling.Zip
import org.gradle.api.tasks.bundling.ZipEntryCompression.STORED
import org.gradle.api.tasks.compile.JavaCompile
import org.gradle.jvm.tasks.Jar
import org.gradle.util.VersionNumber
import java.nio.file.Files
import java.nio.file.Path
import java.nio.file.Paths
import java.nio.file.attribute.PosixFilePermission.OWNER_EXECUTE
import java.util.jar.JarFile.MANIFEST_NAME
import java.util.jar.Manifest
import java.util.stream.Collectors.toList
import javax.inject.Inject
import kotlin.io.path.exists
import kotlin.io.path.getPosixFilePermissions
import kotlin.io.path.name
import kotlin.io.path.setPosixFilePermissions

class GradleEnclavePlugin @Inject constructor(private val layout: ProjectLayout) : Plugin<Project> {
    companion object {
        private const val CONCLAVE_GRAALVM_VERSION = "22.0.0.2-1.4-SNAPSHOT"

        private val CONCLAVE_SDK_VERSION = run {
            GradleEnclavePlugin::class.java.classLoader
                .getResources(MANIFEST_NAME)
                .asSequence()
                .mapNotNull { it.openStream().use(::Manifest).mainAttributes.getValue("Conclave-Version") }
                .firstOrNull() ?: throw IllegalStateException("Could not find Conclave-Version in plugin's manifest")
        }
    }

    private enum class RuntimeType {
        GRAMINE,
        GRAALVM;
    }

    private var pythonSourcePath: Path? = null
    private lateinit var runtimeType: Provider<RuntimeType>

    override fun apply(target: Project) {
        checkGradleVersionCompatibility(target)
        target.logger.info("Applying Conclave gradle plugin for version $CONCLAVE_SDK_VERSION")

        // Allow users to specify the enclave dependency like this: implementation "com.r3.conclave:conclave-enclave"
        autoconfigureDependencyVersions(target)

        target.pluginManager.apply(JavaPlugin::class.java)
        target.pluginManager.apply(ShadowPlugin::class.java)

        val conclaveExtension = target.extensions.create("conclave", ConclaveExtension::class.java)

        val sourcePaths = Files.list(target.projectDir.toPath() / "src" / "main").use { it.collect(toList()) }
        pythonSourcePath = if (sourcePaths.size == 1 && sourcePaths[0].name == "python") sourcePaths[0] else null

        // Parse the runtime string into the enum and then make sure it's consistent with whether this project is
        // Python or not.
        runtimeType = conclaveExtension.runtime
            // Provider.map is not called if the upstream value is not set (i.e. null), but we want execute for null,
            // so we supply a token string for null
            .convention(" null ")
            .map { string ->
                val enum = try {
                    if (string == " null ") null else RuntimeType.valueOf(string.uppercase())
                } catch (e: IllegalArgumentException) {
                    throw GradleException(
                        "'${conclaveExtension.runtime.get()}' is not a valid enclave runtime type.\n" +
                                "Valid runtime types are: ${RuntimeType.values().joinToString { it.name.lowercase() }}.")
                }
                if (pythonSourcePath != null) {
                    if (enum == GRAALVM) {
                        // The user has explicitly specified GraalVM whilst also intending to have Python code.
                        throw GradleException("Python enclave with GraalVM not supported. Use 'gramine' instead.")
                    }
                    GRAMINE  // Python projects must always use Gramine
                } else {
                    enum ?: GRAALVM
                }
            }

        target.afterEvaluate {
            // This is called before the build tasks are executed but after the build.gradle file
            // has been parsed. This gives us an opportunity to perform actions based on the user configuration
            // of the enclave.

            // If language support is enabled then automatically add the required dependency.
            if (runtimeType.get() == GRAALVM && conclaveExtension.supportLanguages.get().isNotEmpty()) {
                // It might be possible that the conclave part of the version not match the current version, e.g. if
                // SDK is 1.4-SNAPSHOT but we're still using 20.0.0.2-1.3 because we've not had the need to update
                target.dependencies.add("implementation", "com.r3.conclave:graal-sdk:$CONCLAVE_GRAALVM_VERSION")
            }
            // Add dependencies automatically (so developers don't have to)
            target.dependencies.add("implementation", "com.r3.conclave:conclave-enclave:$CONCLAVE_SDK_VERSION")
            target.dependencies.add("testImplementation", "com.r3.conclave:conclave-host:$CONCLAVE_SDK_VERSION")
            // Make sure that the user has specified productID, print friendly error message if not
            if (!conclaveExtension.productID.isPresent) {
                throw GradleException(
                        "Enclave product ID not specified! " +
                        "Please set the 'productID' property in the build configuration for your enclave.\n" +
                        "If you're unsure what this error message means, please consult the conclave documentation.")
            }
            // Make sure that the user has specified revocationLevel, print friendly error message if not
            if (!conclaveExtension.revocationLevel.isPresent) {
                throw GradleException(
                        "Enclave revocation level not specified! " +
                        "Please set the 'revocationLevel' property in the build configuration for your enclave.\n" +
                        "If you're unsure what this error message means, please consult the conclave documentation.")
            }
        }

        target.createTask<EnclaveClassName>("enclaveClassName") { task ->
            task.dependsOn(target.tasks.withType(JavaCompile::class.java))
            task.inputClassPath.set(getMainSourceSet(target).runtimeClasspath)
        }

        val generateEnclavePropertiesTask = target.createTask<GenerateEnclaveProperties>(
            "generateEnclaveProperties",
        ) {
            it.conclaveExtension.set(conclaveExtension)
            it.enclavePropertiesFile.set(baseDirectory.resolve(ENCLAVE_PROPERTIES).toFile())
        }

        val enclaveFatJarTask = if (pythonSourcePath == null) {
            target.tasks.withType(ShadowJar::class.java).getByName("shadowJar")
        } else {
            // This is a bit hacky. It essentially "converts" the pre-compiled adapter jar into a Gradle Jar task.
            target.createTask<Jar>("pythonEnclaveAdapterJar") { task ->
                task.first {
                    val adapterJar = task.temporaryDir.resolve("python-enclave-adapter.jar").toPath()
                    javaClass.copyResource("/python-support/enclave-adapter.jar", adapterJar)
                    task.from(target.zipTree(adapterJar))
                }
            }
        }

        enclaveFatJarTask.makeReproducible()
        enclaveFatJarTask.archiveAppendix.set("fat")
        enclaveFatJarTask.from(generateEnclavePropertiesTask.enclavePropertiesFile) { copySpec ->
            enclaveFatJarTask.onEnclaveClassName { enclaveClassName ->
                copySpec.into(enclaveClassName.substringBeforeLast('.').replace('.', '/'))
                copySpec.rename { ENCLAVE_PROPERTIES }
            }
        }

        // Create configurations for each of the build types.
        for (type in BuildType.values()) {
            // https://docs.gradle.org/current/userguide/cross_project_publications.html
            target.configurations.create(type.name.lowercase()) {
                it.isCanBeConsumed = true
                it.isCanBeResolved = false
            }
        }

        // Create the tasks that are required to build the Mock build type artifact.
        createMockArtifact(target, enclaveFatJarTask)

        // Create the tasks that are required build the Release, Debug and Simulation artifacts.
        createEnclaveArtifacts(target, conclaveExtension, enclaveFatJarTask)
    }

    private fun createGenerateGramineBundleTask(
            target: Project,
            type: BuildType,
            linuxExec: LinuxExec,
            conclaveExtension: ConclaveExtension,
            enclaveFatJarTask: Jar,
            signingKey: Provider<RegularFile?>
<<<<<<< HEAD
    ): GenerateGramineDirectManifest {
        return target.createTask("generateGramineManifest$type", type, linuxExec) { task ->
            // TODO: Build python enclaves in conclave-build container: https://r3-cev.atlassian.net/browse/CON-1229
            if (pythonSourcePath == null && conclaveExtension.buildInDocker.get()) {
                task.dependsOn(linuxExec)
            }
            task.buildInDocker.set(conclaveExtension.buildInDocker)
            task.pythonEnclave.set(pythonSourcePath != null)
=======
    ): GenerateGramineBundle {
        return target.createTask("generateGramine${type}Bundle", type) { task ->
>>>>>>> bf02b83e
            task.signingKey.set(signingKey)
            task.productId.set(conclaveExtension.productID)
            task.revocationLevel.set(conclaveExtension.revocationLevel)
            task.maxThreads.set(conclaveExtension.maxThreads)
            task.enclaveJar.set(enclaveFatJarTask.archiveFile)
            if (pythonSourcePath != null) {
                val pythonFiles = target.fileTree(pythonSourcePath).files
                task.pythonFile.set(pythonFiles.first())
            }
            task.outputDir.set((baseDirectory / type.name.lowercase() / "gramine-bundle").toFile())
        }
    }

    private fun createGramineBundleZipTask(
        target: Project,
        type: BuildType,
        generateGramineBundleTask: GenerateGramineBundle
    ): TaskProvider<Zip> {
        return target.tasks.register("gramine${type}BundleZip", Zip::class.java) { task ->
            // No need to do any compression here, we're only using zip as a container. The compression will be done
            // by the containing jar.
            task.entryCompression = STORED
            task.from(generateGramineBundleTask.outputDir)
            task.destinationDirectory.set((baseDirectory / type.name.lowercase()).toFile())
            task.archiveBaseName.set("gramine-bundle")
        }
    }

    fun signToolPath(): Path = getSgxTool("sgx_sign")

    fun ldPath(): Path = getSgxTool("ld")

    private fun getSgxTool(name: String): Path {
        val path = baseDirectory / "sgx-tools" / name
        if (!path.exists()) {
            javaClass.copyResource("/sgx-tools/$name", path)
            path.setPosixFilePermissions(path.getPosixFilePermissions() + OWNER_EXECUTE)
        }
        return path
    }

    private val baseDirectory: Path by lazy { layout.buildDirectory.get().asFile.toPath() / "conclave" }
    private val gramineBuildDirectory: Path by lazy { baseDirectory.resolve("gramine") }

    /**
     * Get the main source set for a given project
     */
    private fun getMainSourceSet(project: Project): SourceSet {
        return (project.properties["sourceSets"] as SourceSetContainer).getByName("main")
    }

    private fun createMockArtifact(target: Project, enclaveFatJar: Jar) {
        // Mock mode does not require all the enclave building tasks. The enclave Jar file is just packaged
        // as an artifact.
        target.artifacts.add("mock", enclaveFatJar.archiveFile)
    }

    private fun createEnclaveArtifacts(target: Project, conclaveExtension: ConclaveExtension, enclaveFatJarTask: Jar) {
        // Dummy key
        val createDummyKeyTask = target.createTask<GenerateDummyMrsignerKey>("createDummyKey") { task ->
            task.outputKey.set(baseDirectory.resolve("dummy_key.pem").toFile())
        }

        val linkerScriptFile = baseDirectory.resolve("Enclave.lds")

        val generateReflectionConfigTask =
            target.createTask<GenerateReflectionConfig>("generateReflectionConfig") { task ->
                val enclaveClassNameTask = target.tasks.withType(EnclaveClassName::class.java).single()
                task.dependsOn(enclaveClassNameTask)
                task.enclaveClass.set(enclaveClassNameTask.outputEnclaveClassName)
                task.reflectionConfig.set(baseDirectory.resolve("reflectconfig").toFile())
            }

        val generateAppResourcesConfigTask =
            target.createTask<GenerateAppResourcesConfig>("generateAppResourcesConfig") { task ->
                task.jarFile.set(enclaveFatJarTask.archiveFile)
                task.appResourcesConfigFile.set((baseDirectory / "app-resources-config.json").toFile())
            }

        val graalVMDistributionPath = "$baseDirectory/graalvm"

        val copyGraalVM = target.createTask<Exec>("copyGraalVM") { task ->
            task.outputs.dir(graalVMDistributionPath)

            // Create a configuration for downloading graalvm-*.tar.gz using Gradle
            val graalVMConfigName = "${task.name}Config"
            val configuration = target.configurations.create(graalVMConfigName)
            target.dependencies.add(graalVMConfigName, "com.r3.conclave:graalvm:$CONCLAVE_GRAALVM_VERSION@tar.gz")
            task.dependsOn(configuration)

            // This is a hack to delay the execution of the code inside toString.
            // Gradle has three stages, initialization, configuration, and execution.
            // The code inside the toString function must run during the execution stage. For that to happen,
            // the following wrapper was created
            class LazyGraalVmFile(target: Project) {
                val graalVMAbsolutePath by lazy { target.configurations.findByName(graalVMConfigName)!!.files.single() { it.name.endsWith("tar.gz") }.absolutePath }
                override fun toString(): String {
                    return graalVMAbsolutePath
                }
            }

            // Uncompress the graalvm-*.tar.gz
            Files.createDirectories(Paths.get(graalVMDistributionPath))
            task.workingDir(graalVMDistributionPath)
            task.commandLine("tar", "xf", LazyGraalVmFile(target))
        }

        val linuxExec = target.createTask<LinuxExec>("setupLinuxExecEnvironment") { task ->
            task.dependsOn(copyGraalVM)
            task.baseDirectory.set(target.projectDir.toPath().toString())
            task.tag.set("conclave-build:$CONCLAVE_SDK_VERSION")
            // Create a 'latest' tag too so users can follow our tutorial documentation using the
            // tag 'conclave-build:latest' rather than looking up the conclave version.
            task.tagLatest.set("conclave-build:latest")
            task.buildInDocker.set(conclaveExtension.buildInDocker)
        }

        for (type in BuildType.values().filter { it != BuildType.Mock }) {
            val typeLowerCase = type.name.lowercase()

            val enclaveExtension = when (type) {
                BuildType.Release -> conclaveExtension.release
                BuildType.Debug -> conclaveExtension.debug
                BuildType.Simulation -> conclaveExtension.simulation
                else -> throw IllegalStateException()
            }

            val signingKey = enclaveExtension.signingType.flatMap {
                when (it) {
                    SigningType.DummyKey -> createDummyKeyTask.outputKey
                    SigningType.PrivateKey -> enclaveExtension.signingKey
                    else -> target.provider { null }
                }
            }

            val enclaveDirectory = baseDirectory.resolve(typeLowerCase)

            // Gramine related tasks
<<<<<<< HEAD
            val generateGramineManifestTask = createGenerateGramineManifestTask(target, type, linuxExec, conclaveExtension, signingKey)

            val gramineZipBundle = createGramineZipBundle(
=======
            val generateGramineBundleTask = createGenerateGramineBundleTask(
>>>>>>> bf02b83e
                target,
                type,
                conclaveExtension,
                enclaveFatJarTask,
                signingKey
            )
            val gramineBundleZipTask = createGramineBundleZipTask(target, type, generateGramineBundleTask)

            // GraalVM related tasks

            val unsignedEnclaveFile = enclaveDirectory.resolve("enclave.so").toFile()

            val buildUnsignedGraalEnclaveTask = target.createTask<NativeImage>(
                "buildUnsignedGraalEnclave$type",
                this,
                type,
                linkerScriptFile,
                linuxExec
            ) { task ->
                task.dependsOn(
                    copyGraalVM,
                    generateReflectionConfigTask,
                    generateAppResourcesConfigTask,
                    linuxExec
                )
                task.inputs.files(graalVMDistributionPath)
                task.nativeImagePath.set(target.file(graalVMDistributionPath))
                task.jarFile.set(enclaveFatJarTask.archiveFile)
                task.reflectionConfiguration.set(generateReflectionConfigTask.reflectionConfig)
                task.appResourcesConfig.set(generateAppResourcesConfigTask.appResourcesConfigFile)
                task.reflectionConfigurationFiles.from(conclaveExtension.reflectionConfigurationFiles)
                task.serializationConfigurationFiles.from(conclaveExtension.serializationConfigurationFiles)
                task.maxStackSize.set(conclaveExtension.maxStackSize)
                task.maxHeapSize.set(conclaveExtension.maxHeapSize)
                task.supportLanguages.set(conclaveExtension.supportLanguages)
                task.deadlockTimeout.set(conclaveExtension.deadlockTimeout)
                task.outputEnclave.set(unsignedEnclaveFile)
            }

            val buildUnsignedEnclaveTask =
                target.createTask<BuildUnsignedEnclave>("buildUnsignedEnclave$type") { task ->
                    task.inputEnclave.set(buildUnsignedGraalEnclaveTask.outputEnclave)
                    task.outputEnclave.set(task.inputEnclave.get())
                }

            val generateEnclaveConfigTask =
                target.createTask<GenerateEnclaveConfig>("generateEnclaveConfig$type", type) { task ->
                    task.productID.set(conclaveExtension.productID)
                    task.revocationLevel.set(conclaveExtension.revocationLevel)
                    task.maxHeapSize.set(conclaveExtension.maxHeapSize)
                    task.maxStackSize.set(conclaveExtension.maxStackSize)
                    task.tcsNum.set(conclaveExtension.maxThreads)
                    task.outputConfigFile.set(enclaveDirectory.resolve("enclave.xml").toFile())
                }

            val signEnclaveWithKeyTask = target.createTask<SignEnclave>(
                    "signEnclaveWithKey$type",
                    this,
                    enclaveExtension,
                    type,
                    linuxExec
                ) { task ->
                    task.inputs.files(
                        buildUnsignedEnclaveTask.outputEnclave,
                        generateEnclaveConfigTask.outputConfigFile
                    )
                    task.inputEnclave.set(buildUnsignedEnclaveTask.outputEnclave)
                    task.inputEnclaveConfig.set(generateEnclaveConfigTask.outputConfigFile)
                    task.inputKey.set(signingKey)
                    task.outputSignedEnclave.set(enclaveDirectory.resolve("enclave.signed.so").toFile())
                    task.buildInDocker.set(conclaveExtension.buildInDocker)
                }

            val generateEnclaveSigningMaterialTask = target.createTask<GenerateEnclaveSigningMaterial>(
                "generateEnclaveSigningMaterial$type",
                this,
                linuxExec
            ) { task ->
                task.description = "Generate standalone signing material for a $type mode enclave that can be used " +
                        "with an external signing source."
                task.inputs.files(
                    buildUnsignedEnclaveTask.outputEnclave,
                    generateEnclaveConfigTask.outputConfigFile,
                )
                task.buildInDocker.set(conclaveExtension.buildInDocker)
                task.inputEnclave.set(buildUnsignedEnclaveTask.outputEnclave)
                task.inputEnclaveConfig.set(generateEnclaveConfigTask.outputConfigFile)
                task.signatureDate.set(enclaveExtension.signatureDate)
                task.outputSigningMaterial.set(enclaveExtension.signingMaterial)
            }

            val addEnclaveSignatureTask = target.createTask<AddEnclaveSignature>(
                "addEnclaveSignature$type",
                this,
                linuxExec
            ) { task ->
                    /**
                     * Setting a dependency on a task (at least a `Copy` task) doesn't mean we'll be depending on the task's output.
                     * Despite the dependency task running when out of date, the dependent task would then be considered up-to-date,
                     * even when declaring `dependsOn`.
                     */
                    task.inputs.files(
                        generateEnclaveSigningMaterialTask.inputEnclave,
                        generateEnclaveSigningMaterialTask.outputSigningMaterial,
                        generateEnclaveConfigTask.outputConfigFile,
                        enclaveExtension.mrsignerPublicKey,
                        enclaveExtension.mrsignerSignature
                    )
                    task.inputEnclave.set(generateEnclaveSigningMaterialTask.inputEnclave)
                    task.inputSigningMaterial.set(generateEnclaveSigningMaterialTask.outputSigningMaterial)
                    task.inputEnclaveConfig.set(generateEnclaveConfigTask.outputConfigFile)
                    task.inputMrsignerPublicKey.set(enclaveExtension.mrsignerPublicKey.map {
                        if (!it.asFile.exists()) {
                            throwMissingFileForExternalSigning("mrsignerPublicKey")
                        }
                        it
                    })
                    task.inputMrsignerSignature.set(enclaveExtension.mrsignerSignature.map {
                        if (!it.asFile.exists()) {
                            throwMissingFileForExternalSigning("mrsignerSignature")
                        }
                        it
                    })
                    task.outputSignedEnclave.set(enclaveDirectory.resolve("enclave.signed.so").toFile())
                }

            val generateEnclaveMetadataTask = target.createTask<GenerateEnclaveMetadata>(
                "generateEnclaveMetadata$type",
                this,
                type,
                linuxExec
            ) { task ->
                    val signingTask = enclaveExtension.signingType.map {
                        when (it) {
                            SigningType.DummyKey -> signEnclaveWithKeyTask
                            SigningType.PrivateKey -> signEnclaveWithKeyTask
                            else -> addEnclaveSignatureTask
                        }
                    }
                    task.dependsOn(signingTask)
                    val signedEnclaveFile = enclaveExtension.signingType.flatMap {
                        when (it) {
                            SigningType.DummyKey -> signEnclaveWithKeyTask.outputSignedEnclave
                            SigningType.PrivateKey -> signEnclaveWithKeyTask.outputSignedEnclave
                            else -> {
                                if (!enclaveExtension.mrsignerPublicKey.isPresent) {
                                    throwMissingConfigForExternalSigning("mrsignerPublicKey")
                                }
                                if (!enclaveExtension.mrsignerSignature.isPresent) {
                                    throwMissingConfigForExternalSigning("mrsignerSignature")
                                }
                                addEnclaveSignatureTask.outputSignedEnclave
                            }
                        }
                    }
                    task.inputSignedEnclave.set(signedEnclaveFile)
                    task.inputs.files(signedEnclaveFile)
                    task.buildInDocker.set(conclaveExtension.buildInDocker)
                }

            val buildSignedEnclaveTask = target.createTask<BuildSignedEnclave>("buildSignedEnclave$type") { task ->
                task.dependsOn(generateEnclaveMetadataTask)
                task.inputs.files(generateEnclaveMetadataTask.inputSignedEnclave)
                task.outputSignedEnclave.set(generateEnclaveMetadataTask.inputSignedEnclave)
            }

            val enclaveBundleJarTask = target.createTask<Jar>("enclaveBundle${type}Jar") { task ->
                task.group = CONCLAVE_GROUP
                task.description = "Compile an ${type}-mode enclave that can be loaded by SGX."
                task.archiveAppendix.set("bundle")
                task.archiveClassifier.set(typeLowerCase)
                task.makeReproducible()

                val bundleOutput: Provider<RegularFile> = runtimeType.flatMap {
                    when (it) {
                        // buildSignedEnclaveTask determines which of the three Conclave supported signing methods
                        // to use to sign the enclave and invokes the correct task accordingly.
                        GRAALVM -> buildSignedEnclaveTask.outputSignedEnclave
                        GRAMINE -> gramineBundleZipTask.get().archiveFile
                        else -> throw IllegalArgumentException()
                    }
                }
                task.from(bundleOutput)

                task.rename {
                    val bundleName = when (runtimeType.get()) {
                        GRAALVM -> GRAALVM_BUNDLE_NAME
                        GRAMINE -> GRAMINE_BUNDLE_NAME
                        else -> throw IllegalArgumentException()
                    }
                    "$typeLowerCase-$bundleName"
                }

                task.onEnclaveClassName { enclaveClassName ->
                    task.into("$ENCLAVE_BUNDLES_PATH/$enclaveClassName")
                }
            }

            target.artifacts.add(typeLowerCase, enclaveBundleJarTask.archiveFile)
        }
    }

    private fun Jar.makeReproducible() {
        isPreserveFileTimestamps = false
        isReproducibleFileOrder = true
        isZip64 = true
    }

    private fun throwMissingFileForExternalSigning(config: String): Nothing {
        throw GradleException(
            "Your enclave is configured to be signed with an external key but the file specified by '$config' in " +
                    "your build.gradle does not exist. Refer to " +
                    "https://docs.conclave.net/signing.html#generating-keys-for-signing-an-enclave for instructions " +
                    "on how to sign your enclave."
        )
    }

    private fun throwMissingConfigForExternalSigning(config: String): Nothing {
        throw GradleException(
            "Your enclave is configured to be signed with an external key but the configuration '$config' in your " +
                    "build.gradle does not exist. Refer to " +
                    "https://docs.conclave.net/signing.html#how-to-configure-signing-for-your-enclaves for " +
                    "instructions on how to configure signing your enclave."
        )
    }

    private fun checkGradleVersionCompatibility(target: Project) {
        val gradleVersion = target.gradle.gradleVersion
        if (VersionNumber.parse(gradleVersion).baseVersion < VersionNumber(5, 6, 4, null)) {
            throw GradleException("Project ${target.name} is using Gradle version $gradleVersion but the Conclave " +
                    "plugin requires at least version 5.6.4.")
        }
    }

    private fun autoconfigureDependencyVersions(target: Project) {
        target.configurations.all { configuration ->
            configuration.withDependencies { dependencySet ->
                dependencySet
                        .filterIsInstance<ExternalDependency>()
                        .filter { it.group == "com.r3.conclave" && it.version.isNullOrEmpty() }
                        .forEach { dep ->
                            dep.version {
                                it.require(CONCLAVE_SDK_VERSION)
                            }
                        }
            }
        }
    }

    /**
     * Helper method to perform some action when the enclave class name is available.
     */
    private fun Task.onEnclaveClassName(block: (String) -> Unit) {
        val enclaveClassNameTask = project.tasks.withType(EnclaveClassName::class.java).singleOrNull()
        checkNotNull(enclaveClassNameTask) {
            "onEnclaveClassName can only be used after the EnclaveClassName task has been created"
        }
        if (pythonSourcePath == null) {
            dependsOn(enclaveClassNameTask)
            first {
                block(enclaveClassNameTask.outputEnclaveClassName.get())
            }
        } else {
            // This is a bit of a hack, but if the enclave is in Python then we're using the
            // PythonEnclaveAdapter class.
            first {
                block("com.r3.conclave.python.PythonEnclaveAdapter")
            }
        }
    }

    // Hack to get around Gradle warning on Java lambdas: https://docs.gradle.org/7.3.1/userguide/validation_problems.html#implementation_unknown
    private fun Task.first(block: () -> Unit) {
        doFirst(ActionWrapper(block))
    }

    private class ActionWrapper(private val block: () -> Unit) : Action<Task> {
        override fun execute(t: Task) = block()
    }

    private inline fun <reified T : Task> Project.createTask(name: String, vararg constructorArgs: Any?, configure: (T) -> Unit): T {
        val task = tasks.create(name, T::class.java, *constructorArgs)
        configure(task)
        return task
    }
}<|MERGE_RESOLUTION|>--- conflicted
+++ resolved
@@ -187,19 +187,15 @@
             conclaveExtension: ConclaveExtension,
             enclaveFatJarTask: Jar,
             signingKey: Provider<RegularFile?>
-<<<<<<< HEAD
-    ): GenerateGramineDirectManifest {
-        return target.createTask("generateGramineManifest$type", type, linuxExec) { task ->
+    ): GenerateGramineBundle {
+        return target.createTask("generateGramine${type}Bundle", type, linuxExec) { task ->
             // TODO: Build python enclaves in conclave-build container: https://r3-cev.atlassian.net/browse/CON-1229
             if (pythonSourcePath == null && conclaveExtension.buildInDocker.get()) {
                 task.dependsOn(linuxExec)
             }
             task.buildInDocker.set(conclaveExtension.buildInDocker)
-            task.pythonEnclave.set(pythonSourcePath != null)
-=======
-    ): GenerateGramineBundle {
-        return target.createTask("generateGramine${type}Bundle", type) { task ->
->>>>>>> bf02b83e
+            // TODO: not sure this is needed
+            //task.pythonEnclave.set(pythonSourcePath != null)
             task.signingKey.set(signingKey)
             task.productId.set(conclaveExtension.productID)
             task.revocationLevel.set(conclaveExtension.revocationLevel)
@@ -338,15 +334,10 @@
             val enclaveDirectory = baseDirectory.resolve(typeLowerCase)
 
             // Gramine related tasks
-<<<<<<< HEAD
-            val generateGramineManifestTask = createGenerateGramineManifestTask(target, type, linuxExec, conclaveExtension, signingKey)
-
-            val gramineZipBundle = createGramineZipBundle(
-=======
             val generateGramineBundleTask = createGenerateGramineBundleTask(
->>>>>>> bf02b83e
                 target,
                 type,
+                linuxExec,
                 conclaveExtension,
                 enclaveFatJarTask,
                 signingKey
