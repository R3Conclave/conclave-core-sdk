--- conflicted
+++ resolved
@@ -9,11 +9,8 @@
 import com.r3.conclave.plugin.enclave.gradle.GradleEnclavePlugin.RuntimeType.GRAMINE
 import com.r3.conclave.plugin.enclave.gradle.gramine.GenerateGramineManifest
 import com.r3.conclave.utilities.internal.copyResource
-<<<<<<< HEAD
 import com.r3.conclave.plugin.enclave.gradle.gramine.BuildUnsignedGramineEnclave
 import com.r3.conclave.plugin.enclave.gradle.gramine.GenerateGramineEnclaveMetadata
-=======
->>>>>>> 186ae6e3
 import org.gradle.api.*
 import org.gradle.api.artifacts.ExternalDependency
 import org.gradle.api.file.ProjectLayout
@@ -185,8 +182,7 @@
         createEnclaveArtifacts(target, conclaveExtension, enclaveFatJarTask)
     }
 
-<<<<<<< HEAD
-    private fun generateGramineEnclaveMetadataTask(
+    private fun createGenerateGramineEnclaveMetadataTask(
             target: Project,
             type: BuildType,
             conclaveExtension: ConclaveExtension,
@@ -202,50 +198,13 @@
         }
     }
 
-    private fun buildUnsignedGramineEnclaveTask(
+    private fun createGenerateGramineManifestTask(
             target: Project,
             type: BuildType,
             conclaveExtension: ConclaveExtension
-    ): BuildUnsignedGramineEnclave {
-        return target.createTask("buildUnsignedGramineEnclave$type") { task ->
-            task.outputs.dir(gramineBuildDirectory)
-            task.buildDirectory.set(gramineBuildDirectory.toString())
-            task.archLibDirectory.set("/lib/x86_64-linux-gnu")
-            // TODO: Once we have integrated Gramine properly, we should use the java executable path
-            task.entryPoint.set("/usr/lib/jvm/java-17-openjdk-amd64/bin/java")
-            task.maxThreads.set(conclaveExtension.maxThreads.get())
-            task.outputManifest.set(
-                gramineBuildDirectory.resolve(BuildUnsignedGramineEnclave.MANIFEST_DIRECT).toFile()
-            )
-        }
-    }
-
-    private fun signedEnclaveGramine(
-            target: Project,
-            enclaveClassNameTask: EnclaveClassName,
-            shadowJarTask: ShadowJar,
-            type: BuildType,
-            generateGramineEnclaveMetadataTask: GenerateGramineEnclaveMetadata,
-            buildUnsignedGramineEnclaveTask: BuildUnsignedGramineEnclave
-    ): TaskProvider<Jar> {
-        val typeLowerCase = type.name.lowercase()
-
-        val task =
-            target.tasks.register("signedEnclave${type}${RuntimeType.Gramine.name}Jar", Jar::class.java) { task ->
-                task.group = CONCLAVE_GROUP
-                task.description = "Compile a ${type}-mode enclave that can be loaded by SGX."
-                task.archiveFileName.set("enclave-gramine-$typeLowerCase.jar")
-                task.archiveAppendix.set("jar")
-                task.archiveClassifier.set(typeLowerCase)
-                task.from(
-                    shadowJarTask.archiveFile,
-                    buildUnsignedGramineEnclaveTask.outputManifest,
-                    generateGramineEnclaveMetadataTask.outputGramineEnclaveMetadata
-                )
-                task.doFirst(IntoGramineTask(shadowJarTask, enclaveClassNameTask, typeLowerCase))
-=======
-    private fun createGenerateGramineManifestTask(target: Project, type: BuildType): GenerateGramineManifest {
+    ): GenerateGramineManifest {
         return target.createTask("generateGramineManifest$type") { task ->
+            task.maxThreads.set(conclaveExtension.maxThreads)
             task.manifestFile.set((baseDirectory / "gramine" / PluginUtils.GRAMINE_MANIFEST).toFile())
         }
     }
@@ -254,7 +213,8 @@
         target: Project,
         enclaveFatJar: Jar,
         type: BuildType,
-        generateGramineManifestTask: GenerateGramineManifest
+        generateGramineManifestTask: GenerateGramineManifest,
+        generateGramineEnclaveMetadataTask: GenerateGramineEnclaveMetadata
     ): TaskProvider<Zip> {
         return target.tasks.register("gramine${type}BundleZip", Zip::class.java) { task ->
             // No need to do any compression here, we're only using zip as a container. The compression will be done
@@ -271,7 +231,6 @@
                     throw GradleException("Only a single Python script is supported, but ${pythonFiles.size} were " +
                             "found in $pythonSourcePath")
                 }
->>>>>>> 186ae6e3
             }
 
             task.from(enclaveFatJar.archiveFile) { copySpec ->
@@ -279,6 +238,9 @@
             }
             task.from(generateGramineManifestTask.manifestFile) { copySpec ->
                 copySpec.rename { PluginUtils.GRAMINE_MANIFEST }
+            }
+            task.from(generateGramineEnclaveMetadataTask.outputGramineEnclaveMetadata) { copySpec ->
+                copySpec.rename { PluginUtils.GRAMINE_ENCLAVE_METADATA }
             }
             task.archiveAppendix.set("gramine-bundle")
             task.archiveClassifier.set(type.name.lowercase())
@@ -401,23 +363,15 @@
             enclaveExtension.signingType.set(keyType)
 
             // Gramine related tasks
-<<<<<<< HEAD
-            val generateGramineEnclaveMetadataTask = generateGramineEnclaveMetadataTask(target, type, conclaveExtension, signingKey)
-            val buildUnsignedGramineEnclaveTask = buildUnsignedGramineEnclaveTask(target, type, conclaveExtension)
-=======
-            val generateGramineManifestTask = createGenerateGramineManifestTask(target, type)
->>>>>>> 186ae6e3
+            val generateGramineEnclaveMetadataTask = createGenerateGramineEnclaveMetadataTask(target, type, conclaveExtension, signingKey)
+            val generateGramineManifestTask = createGenerateGramineManifestTask(target, type, conclaveExtension)
 
             val gramineZipBundle = createGramineZipBundle(
                 target,
                 enclaveFatJarTask,
                 type,
-<<<<<<< HEAD
-                generateGramineEnclaveMetadataTask,
-                buildUnsignedGramineEnclaveTask
-=======
-                generateGramineManifestTask
->>>>>>> 186ae6e3
+                generateGramineManifestTask,
+                generateGramineEnclaveMetadataTask
             )
 
             // GraalVM related tasks
