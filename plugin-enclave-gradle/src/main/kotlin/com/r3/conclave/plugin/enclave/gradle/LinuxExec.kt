package com.r3.conclave.plugin.enclave.gradle

<<<<<<< HEAD
import com.r3.conclave.plugin.enclave.gradle.GradleEnclavePlugin.Companion.retrieveAttributeFromManifest
=======
import com.r3.conclave.plugin.enclave.gradle.GradleEnclavePlugin.Companion.getManifestAttribute
>>>>>>> d592513e
import com.r3.conclave.utilities.internal.copyResource
import org.gradle.api.GradleException
import org.gradle.api.model.ObjectFactory
import org.gradle.api.provider.Property
import org.gradle.api.tasks.Input
import org.gradle.internal.os.OperatingSystem
import java.io.ByteArrayOutputStream
import java.io.File
import java.nio.file.Files
import java.nio.file.Path
import java.nio.file.Paths
import java.nio.file.StandardCopyOption.REPLACE_EXISTING
import javax.inject.Inject
import kotlin.io.path.*

open class LinuxExec @Inject constructor(objects: ObjectFactory) : ConclaveTask() {
    companion object {
<<<<<<< HEAD
        private val JEP_VERSION = retrieveAttributeFromManifest("Jep-Version")
=======
        private val JEP_VERSION = getManifestAttribute("Jep-Version")
>>>>>>> d592513e
    }

    @get:Input
    val baseDirectory: Property<String> = objects.property(String::class.java)

    @get:Input
    val tag: Property<String> = objects.property(String::class.java)

    @get:Input
    val tagLatest: Property<String> = objects.property(String::class.java)

    @get:Input
    val useInternalDockerRepo: Property<Boolean> = objects.property(Boolean::class.java)

    override fun action() {
        // This task should be set as a dependency of any task that requires executing a command in the context
        // of a Linux system or container.
        // Building the enclave requires docker container to make the experience consistent between all OSs.
        // This helps with using Gramine too, as it's included in the docker container and users don't need to
        // installed it by themselves. Only Python Gramine enclaves are built outside the container.
<<<<<<< HEAD
        if (!useInternalDockerRepo.get()) {
            buildConclaveBuildContainer()
=======
        if (buildInDocker(buildInDocker)) {
            val conclaveBuildDir = temporaryDir.toPath() / "conclave-build"
            LinuxExec::class.java.copyResource("/conclave-build/Dockerfile", conclaveBuildDir / "Dockerfile")

            try {
                commandLine(
                    "docker",
                    "build",
                    "--tag", tag.get(),
                    "--tag", tagLatest.get(),
                    "--build-arg",
                    "jep_version=$JEP_VERSION",
                    conclaveBuildDir
                )
            } catch (e: Exception) {
                val message = if (OperatingSystem.current().isLinux) {
                    "Conclave requires Docker to be installed when building enclaves. Please install Docker and " +
                            "rerun your build. See https://docs.conclave.net/enclave-modes.html#system-requirements " +
                            "for more information. If the build still fails, please rerun the build with the " +
                            "--stacktrace flag and raise an issue at https://github.com/R3Conclave/conclave-core-sdk/issues/new"
                } else {
                    "Conclave requires Docker to be installed when building enclaves on non-Linux platforms. Please " +
                            "install Docker and rerun your build. See " +
                            "https://docs.conclave.net/running-hello-world.html#prerequisites and " +
                            "https://docs.conclave.net/writing-hello-world.html#configure-the-enclave-module for " +
                            "more information."
                }
                throw GradleException(message, e)
            }
>>>>>>> d592513e
        }
    }

    /**
     * Non-Linux environments must always use Docker.
     */
    // We pass in the [buildInDocker] as a parameter, even though this task also has the same property, to make sure
    // the caller task re-runs if the buildInDocker config changes.
    // TODO Come up with a better way than this. This might not be an issue after CON-1069 since we won't be building
    //  the conclave-build image anymore.
    fun buildInDocker(buildInDocker: Property<Boolean>): Boolean {
        return !OperatingSystem.current().isLinux || buildInDocker.get()
    }

    /**
     * Prepare a file for use by a Docker invocation by copying it into a temporary directory
     * that lives in the project folder. The temporary directory and all files contained within
     * are deleted when cleanPreparedFiles() is called.
     */
<<<<<<< HEAD
    fun prepareFile(file: File): File {
        return when (useInternalDockerRepo.get()) {
            false -> file
            true -> {
                val tmp = File("${baseDirectory.get()}/.linuxexec")
                tmp.mkdir()
                val newFile = File.createTempFile(file.nameWithoutExtension, file.extension, tmp)
                // The source file may not exist if this is an output file. Let the actual command being
                // invoked handle any problems with missing/incorrect files
                try {
                    Files.copy(file.toPath(), newFile.toPath(), REPLACE_EXISTING)
                } catch (e: IOException) {
                }
                newFile
            }
=======
    fun prepareFile(file: Path): Path {
        // Use the file as is if we're not using Docker
        if (!buildInDocker(buildInDocker)) return file

        val tmp = Paths.get(baseDirectory.get(), ".linuxexec").createDirectories()
        val newFile = Files.createTempFile(tmp, file.nameWithoutExtension, file.extension)
        // The source file may not exist if this is an output file. Let the actual command being
        // invoked handle any problems with missing/incorrect files
        if (file.exists()) {
            file.copyTo(newFile, REPLACE_EXISTING)
>>>>>>> d592513e
        }
        return newFile
    }

    /**
     * Remove any temporary files created by the invocation, including all files prepared
     * by a call to prepareFile().
     */
    fun cleanPreparedFiles() {
<<<<<<< HEAD
        if (useInternalDockerRepo.get()) {
=======
        if (buildInDocker(buildInDocker)) {
>>>>>>> d592513e
            this.project.delete(File("${baseDirectory.get()}/.linuxexec"))
        }
    }

    /** Returns the ERROR output of the command only, in the returned list. */
    fun exec(params: List<String>): List<String>? {
        val errorOut = ByteArrayOutputStream()
<<<<<<< HEAD
        val args: List<String> = if (useInternalDockerRepo.get()) getDockerRunArgs(params, tag.get()) else params
=======
>>>>>>> d592513e

        val result = commandLine(
            command = if (buildInDocker(buildInDocker)) getDockerRunArgs(params) else params,
            commandLineConfig = CommandLineConfig(ignoreExitValue = true, errorOutputStream = errorOut)
        )

        if (result.exitValue == 137) {
            // 137 = 128 + SIGKILL, which happens when the kernel out-of-memory killer runs.
            throwOutOfMemoryException()
        }
        if (result.exitValue != 0) {
            errorOut.writeTo(System.err)
            // Using default charset here because the strings come from a sub-process and that's what they'll pick up.
            // Hopefully it's UTF-8 - it should be!
            return String(errorOut.toByteArray()).split(System.lineSeparator())
        }
        result.assertNormalExitValue()
        return null
    }

<<<<<<< HEAD
    /** Returns the output of the command executed in the container. */
    fun execWithOutput(params: List<String>): String {
        val container = if (useInternalDockerRepo.get()) tag.get() else tagLatest.get()
        return commandWithOutput(*getDockerRunArgs(params, container).toTypedArray())
    }

=======
>>>>>>> d592513e
    fun throwOutOfMemoryException(): Nothing = throw GradleException(
        "The sub-process ran out of RAM. On macOS or Windows, open the Docker preferences and " +
                "alter the amount of memory granted to the underlying virtual machine. We recommend at least 6 gigabytes of RAM " +
                "as the native image build process is memory intensive."
    )

    private fun buildConclaveBuildContainer() {
        // Check if the container exists.
        // If the container exists skip the following step
        val conclaveBuildDir = temporaryDir.toPath() / "conclave-build"
        LinuxExec::class.java.copyResource("/conclave-build/Dockerfile", conclaveBuildDir / "Dockerfile")

        try {
            logger.info("Building container ${tag.get()}")
            commandLine(
                "docker",
                "build",
                "--tag", tagLatest.get(),
                "--build-arg",
                "jep_version=$JEP_VERSION",
                conclaveBuildDir
            )
        } catch (e: Exception) {
            logger.info("Docker build of conclave-build failed.", e)
            throw GradleException(
                "Conclave requires Docker to be installed when building GraalVM native-image based enclaves. "
                        + "Please install Docker and rerun your build. "
                        + "See https://docs.conclave.net/enclave-modes.html#system-requirements "
                        + "If the build still fails, please rerun the build with '--info' flag and create a new "
                        + "issue on GitHub https://github.com/R3Conclave/conclave-core-sdk/issues/new"
            )
        }
    }

    private fun getDockerRunArgs(params: List<String>, container: String): List<String> {
        // The first param is the name of the executable to run. We execute the command in the context of a VM (currently Docker) by
        // mounting the Host project directory as /project in the VM. We need to fix-up any path in parameters that point
        // to the project directory and convert them to point to /project instead, converting backslashes into forward slashes
        // to support Windows.
        val userId = commandWithOutput("id", "-u")
        val groupId = commandWithOutput("id", "-g")
        return listOf(
            "docker",
            "run",
            "-i",
            "--rm",
            "-u", "$userId:$groupId",
            "-v",
            "${baseDirectory.get()}:/project",
            container
        ) + params.map { it.replace(baseDirectory.get(), "/project").replace("\\", "/") }
    }
}<|MERGE_RESOLUTION|>--- conflicted
+++ resolved
@@ -1,10 +1,6 @@
 package com.r3.conclave.plugin.enclave.gradle
 
-<<<<<<< HEAD
-import com.r3.conclave.plugin.enclave.gradle.GradleEnclavePlugin.Companion.retrieveAttributeFromManifest
-=======
 import com.r3.conclave.plugin.enclave.gradle.GradleEnclavePlugin.Companion.getManifestAttribute
->>>>>>> d592513e
 import com.r3.conclave.utilities.internal.copyResource
 import org.gradle.api.GradleException
 import org.gradle.api.model.ObjectFactory
@@ -22,11 +18,7 @@
 
 open class LinuxExec @Inject constructor(objects: ObjectFactory) : ConclaveTask() {
     companion object {
-<<<<<<< HEAD
-        private val JEP_VERSION = retrieveAttributeFromManifest("Jep-Version")
-=======
         private val JEP_VERSION = getManifestAttribute("Jep-Version")
->>>>>>> d592513e
     }
 
     @get:Input
@@ -47,11 +39,7 @@
         // Building the enclave requires docker container to make the experience consistent between all OSs.
         // This helps with using Gramine too, as it's included in the docker container and users don't need to
         // installed it by themselves. Only Python Gramine enclaves are built outside the container.
-<<<<<<< HEAD
-        if (!useInternalDockerRepo.get()) {
-            buildConclaveBuildContainer()
-=======
-        if (buildInDocker(buildInDocker)) {
+        if (buildInDocker(useInternalDockerRepo)) {
             val conclaveBuildDir = temporaryDir.toPath() / "conclave-build"
             LinuxExec::class.java.copyResource("/conclave-build/Dockerfile", conclaveBuildDir / "Dockerfile")
 
@@ -59,7 +47,6 @@
                 commandLine(
                     "docker",
                     "build",
-                    "--tag", tag.get(),
                     "--tag", tagLatest.get(),
                     "--build-arg",
                     "jep_version=$JEP_VERSION",
@@ -80,7 +67,6 @@
                 }
                 throw GradleException(message, e)
             }
->>>>>>> d592513e
         }
     }
 
@@ -100,26 +86,9 @@
      * that lives in the project folder. The temporary directory and all files contained within
      * are deleted when cleanPreparedFiles() is called.
      */
-<<<<<<< HEAD
-    fun prepareFile(file: File): File {
-        return when (useInternalDockerRepo.get()) {
-            false -> file
-            true -> {
-                val tmp = File("${baseDirectory.get()}/.linuxexec")
-                tmp.mkdir()
-                val newFile = File.createTempFile(file.nameWithoutExtension, file.extension, tmp)
-                // The source file may not exist if this is an output file. Let the actual command being
-                // invoked handle any problems with missing/incorrect files
-                try {
-                    Files.copy(file.toPath(), newFile.toPath(), REPLACE_EXISTING)
-                } catch (e: IOException) {
-                }
-                newFile
-            }
-=======
     fun prepareFile(file: Path): Path {
         // Use the file as is if we're not using Docker
-        if (!buildInDocker(buildInDocker)) return file
+        if (!buildInDocker(useInternalDockerRepo)) return file
 
         val tmp = Paths.get(baseDirectory.get(), ".linuxexec").createDirectories()
         val newFile = Files.createTempFile(tmp, file.nameWithoutExtension, file.extension)
@@ -127,7 +96,6 @@
         // invoked handle any problems with missing/incorrect files
         if (file.exists()) {
             file.copyTo(newFile, REPLACE_EXISTING)
->>>>>>> d592513e
         }
         return newFile
     }
@@ -137,11 +105,7 @@
      * by a call to prepareFile().
      */
     fun cleanPreparedFiles() {
-<<<<<<< HEAD
-        if (useInternalDockerRepo.get()) {
-=======
-        if (buildInDocker(buildInDocker)) {
->>>>>>> d592513e
+        if (buildInDocker(useInternalDockerRepo)) {
             this.project.delete(File("${baseDirectory.get()}/.linuxexec"))
         }
     }
@@ -149,13 +113,10 @@
     /** Returns the ERROR output of the command only, in the returned list. */
     fun exec(params: List<String>): List<String>? {
         val errorOut = ByteArrayOutputStream()
-<<<<<<< HEAD
         val args: List<String> = if (useInternalDockerRepo.get()) getDockerRunArgs(params, tag.get()) else params
-=======
->>>>>>> d592513e
 
         val result = commandLine(
-            command = if (buildInDocker(buildInDocker)) getDockerRunArgs(params) else params,
+            command = if (buildInDocker(useInternalDockerRepo)) getDockerRunArgs(params) else params,
             commandLineConfig = CommandLineConfig(ignoreExitValue = true, errorOutputStream = errorOut)
         )
 
@@ -173,15 +134,6 @@
         return null
     }
 
-<<<<<<< HEAD
-    /** Returns the output of the command executed in the container. */
-    fun execWithOutput(params: List<String>): String {
-        val container = if (useInternalDockerRepo.get()) tag.get() else tagLatest.get()
-        return commandWithOutput(*getDockerRunArgs(params, container).toTypedArray())
-    }
-
-=======
->>>>>>> d592513e
     fun throwOutOfMemoryException(): Nothing = throw GradleException(
         "The sub-process ran out of RAM. On macOS or Windows, open the Docker preferences and " +
                 "alter the amount of memory granted to the underlying virtual machine. We recommend at least 6 gigabytes of RAM " +
@@ -231,7 +183,7 @@
             "-u", "$userId:$groupId",
             "-v",
             "${baseDirectory.get()}:/project",
-            container
+            tag.get()
         ) + params.map { it.replace(baseDirectory.get(), "/project").replace("\\", "/") }
     }
 }