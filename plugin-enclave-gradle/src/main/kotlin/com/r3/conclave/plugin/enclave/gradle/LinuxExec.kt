package com.r3.conclave.plugin.enclave.gradle

import com.r3.conclave.plugin.enclave.gradle.GradleEnclavePlugin.Companion.getManifestAttribute
import com.r3.conclave.utilities.internal.copyResource
import org.gradle.api.GradleException
import org.gradle.api.model.ObjectFactory
import org.gradle.api.provider.Property
import org.gradle.api.tasks.Input
import org.gradle.internal.os.OperatingSystem
import java.io.ByteArrayOutputStream
import java.io.File
import java.nio.file.Files
import java.nio.file.Path
import java.nio.file.Paths
import java.nio.file.StandardCopyOption.REPLACE_EXISTING
import javax.inject.Inject
import kotlin.io.path.*

open class LinuxExec @Inject constructor(objects: ObjectFactory) : ConclaveTask() {
    companion object {
        private val JEP_VERSION = getManifestAttribute("Jep-Version")
    }

    @get:Input
    val baseDirectory: Property<String> = objects.property(String::class.java)

    @get:Input
    val tag: Property<String> = objects.property(String::class.java)

    @get:Input
    val tagLatest: Property<String> = objects.property(String::class.java)

    @get:Input
    val buildInDocker: Property<Boolean> = objects.property(Boolean::class.java)

    override fun action() {
        // This task should be set as a dependency of any task that requires executing a command in the context
        // of a Linux system or container.
        // Building the enclave requires docker container to make the experience consistent between all OSs.
        // This helps with using Gramine too, as it's included in the docker container and users don't need to
        // installed it by themselves. Only Python Gramine enclaves are built outside the container.
        if (buildInDocker(buildInDocker)) {
            val conclaveBuildDir = temporaryDir.toPath() / "conclave-build"
            LinuxExec::class.java.copyResource("/conclave-build/Dockerfile", conclaveBuildDir / "Dockerfile")

            try {
                commandLine(
                    "docker",
                    "build",
                    "--tag", tag.get(),
                    "--tag", tagLatest.get(),
                    "--build-arg",
                    "jep_version=$JEP_VERSION",
                    conclaveBuildDir
                )
            } catch (e: Exception) {
                val message = if (OperatingSystem.current().isLinux) {
                    "Conclave requires Docker to be installed when building enclaves. Please install Docker and " +
                            "rerun your build. See https://docs.conclave.net/enclave-modes.html#system-requirements " +
                            "for more information. If the build still fails, please rerun the build with the " +
                            "--stacktrace flag and raise an issue at https://github.com/R3Conclave/conclave-core-sdk/issues/new"
                } else {
                    "Conclave requires Docker to be installed when building enclaves on non-Linux platforms. Please " +
                            "install Docker and rerun your build. See " +
                            "https://docs.conclave.net/running-hello-world.html#prerequisites and " +
                            "https://docs.conclave.net/writing-hello-world.html#configure-the-enclave-module for " +
                            "more information."
                }
                throw GradleException(message, e)
            }
        }
    }

    /**
     * Non-Linux environments must always use Docker.
     */
    // We pass in the [buildInDocker] as a parameter, even though this task also has the same property, to make sure
    // the caller task re-runs if the buildInDocker config changes.
    // TODO Come up with a better way than this. This might not be an issue after CON-1069 since we won't be building
    //  the conclave-build image anymore.
    fun buildInDocker(buildInDocker: Property<Boolean>): Boolean {
        return !OperatingSystem.current().isLinux || buildInDocker.get()
    }

    /**
     * Prepare a file for use by a Docker invocation by copying it into a temporary directory
     * that lives in the project folder. The temporary directory and all files contained within
     * are deleted when cleanPreparedFiles() is called.
     */
    fun prepareFile(file: Path): Path {
        // Use the file as is if we're not using Docker
        if (!buildInDocker(buildInDocker)) return file

        val tmp = Paths.get(baseDirectory.get(), ".linuxexec").createDirectories()
        val newFile = Files.createTempFile(tmp, file.nameWithoutExtension, file.extension)
        // The source file may not exist if this is an output file. Let the actual command being
        // invoked handle any problems with missing/incorrect files
        if (file.exists()) {
            file.copyTo(newFile, REPLACE_EXISTING)
        }
        return newFile
    }

    /**
     * Remove any temporary files created by the invocation, including all files prepared
     * by a call to prepareFile().
     */
    fun cleanPreparedFiles() {
        if (buildInDocker(buildInDocker)) {
            this.project.delete(File("${baseDirectory.get()}/.linuxexec"))
        }
    }

    /** Returns the ERROR output of the command only, in the returned list. */
    fun exec(params: List<String>, dockerWorkdirPath: String? = null, throwsException: Boolean=false): List<String>? {
        val errorOut = ByteArrayOutputStream()
<<<<<<< HEAD
        val args: List<String> = if (buildInDocker.get()) getDockerRunArgs(params, dockerWorkdirPath) else params
=======
>>>>>>> c4b3c1de

        val result = commandLine(
            command = if (buildInDocker(buildInDocker)) getDockerRunArgs(params) else params,
            commandLineConfig = CommandLineConfig(ignoreExitValue = true, errorOutputStream = errorOut)
        )

        if (result.exitValue != 0) {
            handleError(result.exitValue, errorOut, throwsException)
        }
        result.assertNormalExitValue()
        return null
    }

    private fun handleError(exitCode:Int, errorOut :ByteArrayOutputStream, throwsException: Boolean): List<String> {
        if (exitCode == 137) {
            // 137 = 128 + SIGKILL, which happens when the kernel out-of-memory killer runs.
            throwOutOfMemoryException()
        } else {
            errorOut.writeTo(System.err)
            // Using default charset here because the strings come from a sub-process and that's what they'll pick up.
            // Hopefully it's UTF-8 - it should be!
            val errorString = String(errorOut.toByteArray())

            if (throwsException) {
                throw GradleException(errorString)
            } else {
                return errorString.split(System.lineSeparator())
            }
        }
    }

<<<<<<< HEAD
    fun execWithOutput(params: List<String>, dockerWorkdirPath: String? = null, throwsException: Boolean=false): String {
        val standardOut = ByteArrayOutputStream()
        val errorOut = ByteArrayOutputStream()
        val args: List<String> = if (buildInDocker.get()) getDockerRunArgs(params, dockerWorkdirPath) else params

        val (result, output) = commandWithResultAndOutput(args,
            commandLineConfig = CommandLineConfig(
                ignoreExitValue = true,
                standardOutputStream = standardOut,
                errorOutputStream = errorOut
            )
        )

        if (result.exitValue != 0) {
            handleError(result.exitValue, errorOut, throwsException)
        }
        result.assertNormalExitValue()
        return output
    }

=======
>>>>>>> c4b3c1de
    fun throwOutOfMemoryException(): Nothing = throw GradleException(
        "The sub-process ran out of RAM. On macOS or Windows, open the Docker preferences and " +
                "alter the amount of memory granted to the underlying virtual machine. We recommend at least 6 gigabytes of RAM " +
                "as the native image build process is memory intensive."
    )

    private fun getDockerRunArgs(params: List<String>, dockerWorkdirPath: String?): List<String> {
        // The first param is the name of the executable to run. We execute the command in the context of a VM (currently Docker) by
        // mounting the Host project directory as /project in the VM. We need to fix-up any path in parameters that point
        // to the project directory and convert them to point to /project instead, converting backslashes into forward slashes
        // to support Windows.
        val userId = commandWithOutput("id", "-u")
        val groupId = commandWithOutput("id", "-g")
        val workdir = dockerWorkdirPath?.mapBaseDirectory() ?: "/project"
        return listOf(
            "docker",
            "run",
            "-i",
            "--rm",
            "-u", "$userId:$groupId",
            "-v",
            "${baseDirectory.get()}:/project",
            "-w", workdir,
            tag.get()
        ) + params.map { it.mapBaseDirectory() }
    }

    private fun String.mapBaseDirectory(): String {
        return this.replace(baseDirectory.get(), "/project").replace("\\", "/")
    }
}<|MERGE_RESOLUTION|>--- conflicted
+++ resolved
@@ -1,6 +1,6 @@
 package com.r3.conclave.plugin.enclave.gradle
 
-import com.r3.conclave.plugin.enclave.gradle.GradleEnclavePlugin.Companion.getManifestAttribute
+import com.r3.conclave.plugin.enclave.gradle.GradleEnclavePlugin.Companion.retrievePackageVersionFromManifest
 import com.r3.conclave.utilities.internal.copyResource
 import org.gradle.api.GradleException
 import org.gradle.api.model.ObjectFactory
@@ -9,6 +9,7 @@
 import org.gradle.internal.os.OperatingSystem
 import java.io.ByteArrayOutputStream
 import java.io.File
+import java.io.IOException
 import java.nio.file.Files
 import java.nio.file.Path
 import java.nio.file.Paths
@@ -17,6 +18,7 @@
 import kotlin.io.path.*
 
 open class LinuxExec @Inject constructor(objects: ObjectFactory) : ConclaveTask() {
+
     companion object {
         private val JEP_VERSION = getManifestAttribute("Jep-Version")
     }
@@ -112,80 +114,41 @@
     }
 
     /** Returns the ERROR output of the command only, in the returned list. */
-    fun exec(params: List<String>, dockerWorkdirPath: String? = null, throwsException: Boolean=false): List<String>? {
+    fun exec(params: List<String>): List<String>? {
         val errorOut = ByteArrayOutputStream()
-<<<<<<< HEAD
-        val args: List<String> = if (buildInDocker.get()) getDockerRunArgs(params, dockerWorkdirPath) else params
-=======
->>>>>>> c4b3c1de
 
         val result = commandLine(
             command = if (buildInDocker(buildInDocker)) getDockerRunArgs(params) else params,
             commandLineConfig = CommandLineConfig(ignoreExitValue = true, errorOutputStream = errorOut)
         )
 
+        if (result.exitValue == 137) {
+            // 137 = 128 + SIGKILL, which happens when the kernel out-of-memory killer runs.
+            throwOutOfMemoryException()
+        }
         if (result.exitValue != 0) {
-            handleError(result.exitValue, errorOut, throwsException)
+            errorOut.writeTo(System.err)
+            // Using default charset here because the strings come from a sub-process and that's what they'll pick up.
+            // Hopefully it's UTF-8 - it should be!
+            return String(errorOut.toByteArray()).split(System.lineSeparator())
         }
         result.assertNormalExitValue()
         return null
     }
 
-    private fun handleError(exitCode:Int, errorOut :ByteArrayOutputStream, throwsException: Boolean): List<String> {
-        if (exitCode == 137) {
-            // 137 = 128 + SIGKILL, which happens when the kernel out-of-memory killer runs.
-            throwOutOfMemoryException()
-        } else {
-            errorOut.writeTo(System.err)
-            // Using default charset here because the strings come from a sub-process and that's what they'll pick up.
-            // Hopefully it's UTF-8 - it should be!
-            val errorString = String(errorOut.toByteArray())
-
-            if (throwsException) {
-                throw GradleException(errorString)
-            } else {
-                return errorString.split(System.lineSeparator())
-            }
-        }
-    }
-
-<<<<<<< HEAD
-    fun execWithOutput(params: List<String>, dockerWorkdirPath: String? = null, throwsException: Boolean=false): String {
-        val standardOut = ByteArrayOutputStream()
-        val errorOut = ByteArrayOutputStream()
-        val args: List<String> = if (buildInDocker.get()) getDockerRunArgs(params, dockerWorkdirPath) else params
-
-        val (result, output) = commandWithResultAndOutput(args,
-            commandLineConfig = CommandLineConfig(
-                ignoreExitValue = true,
-                standardOutputStream = standardOut,
-                errorOutputStream = errorOut
-            )
-        )
-
-        if (result.exitValue != 0) {
-            handleError(result.exitValue, errorOut, throwsException)
-        }
-        result.assertNormalExitValue()
-        return output
-    }
-
-=======
->>>>>>> c4b3c1de
     fun throwOutOfMemoryException(): Nothing = throw GradleException(
         "The sub-process ran out of RAM. On macOS or Windows, open the Docker preferences and " +
                 "alter the amount of memory granted to the underlying virtual machine. We recommend at least 6 gigabytes of RAM " +
                 "as the native image build process is memory intensive."
     )
 
-    private fun getDockerRunArgs(params: List<String>, dockerWorkdirPath: String?): List<String> {
+    private fun getDockerRunArgs(params: List<String>): List<String> {
         // The first param is the name of the executable to run. We execute the command in the context of a VM (currently Docker) by
         // mounting the Host project directory as /project in the VM. We need to fix-up any path in parameters that point
         // to the project directory and convert them to point to /project instead, converting backslashes into forward slashes
         // to support Windows.
         val userId = commandWithOutput("id", "-u")
         val groupId = commandWithOutput("id", "-g")
-        val workdir = dockerWorkdirPath?.mapBaseDirectory() ?: "/project"
         return listOf(
             "docker",
             "run",
@@ -194,12 +157,7 @@
             "-u", "$userId:$groupId",
             "-v",
             "${baseDirectory.get()}:/project",
-            "-w", workdir,
             tag.get()
-        ) + params.map { it.mapBaseDirectory() }
-    }
-
-    private fun String.mapBaseDirectory(): String {
-        return this.replace(baseDirectory.get(), "/project").replace("\\", "/")
+        ) + params.map { it.replace(baseDirectory.get(), "/project").replace("\\", "/") }
     }
 }