--- conflicted
+++ resolved
@@ -7,7 +7,6 @@
 import org.gradle.api.provider.Property
 import org.gradle.api.tasks.Input
 import org.gradle.internal.os.OperatingSystem
-import org.gradle.process.ExecResult
 import java.io.ByteArrayOutputStream
 import java.io.File
 import java.nio.file.Files
@@ -45,35 +44,6 @@
             val conclaveBuildDir = temporaryDir.toPath() / "conclave-build"
             LinuxExec::class.java.copyResource("/conclave-build/Dockerfile", conclaveBuildDir / "Dockerfile")
 
-<<<<<<< HEAD
-            runDockerCommand( listOf(
-                "docker",
-                "build",
-                "--tag", tag.get(),
-                "--build-arg",
-                "jep_version=$JEP_VERSION",
-                conclaveBuildDir)
-            )
-
-        }
-    }
-
-    private fun runDockerCommand(dockerCommand: List<Any?>, commandLineConfig: CommandLineConfig = CommandLineConfig()): ExecResult {
-        try {
-            return commandLine(dockerCommand, commandLineConfig)
-        } catch (e: Exception) {
-            val message = if (OperatingSystem.current().isLinux) {
-                "Conclave requires Docker to be installed when building enclaves. Please install Docker and " +
-                        "rerun your build. See https://docs.conclave.net/enclave-modes.html#system-requirements " +
-                        "for more information. If the build still fails, please rerun the build with the " +
-                        "--stacktrace flag and raise an issue at https://github.com/R3Conclave/conclave-core-sdk/issues/new"
-            } else {
-                "Conclave requires Docker to be installed when building enclaves on non-Linux platforms. Please " +
-                        "install Docker and rerun your build. See " +
-                        "https://docs.conclave.net/running-hello-world.html#prerequisites and " +
-                        "https://docs.conclave.net/writing-hello-world.html#configure-the-enclave-module for " +
-                        "more information."
-=======
             try {
                 commandLine(
                     "docker",
@@ -95,9 +65,7 @@
                             "more information."
                 }
                 throw GradleException(message, e)
->>>>>>> 6cd3a7b5
             }
-            throw GradleException(message, e)
         }
     }
 
@@ -149,11 +117,6 @@
         val errorOut = ByteArrayOutputStream()
         val stdOut = ByteArrayOutputStream()
 
-<<<<<<< HEAD
-        val dockerCommand = if (buildInDocker(buildInDocker)) getDockerRunArgs(params) else params
-        val commandLineConfig = CommandLineConfig(ignoreExitValue = true, errorOutputStream = errorOut)
-        val result = runDockerCommand(dockerCommand, commandLineConfig = commandLineConfig)
-=======
         val result = commandLine(
             command = if (buildInDocker(buildInDocker)) getDockerRunArgs(command, dockerExtraParams) else command,
             commandLineConfig = CommandLineConfig(
@@ -162,7 +125,6 @@
                 errorOutputStream = errorOut
             )
         )
->>>>>>> 6cd3a7b5
 
         if (result.exitValue == 137) {
             // 137 = 128 + SIGKILL, which happens when the kernel out-of-memory killer runs.
