---
hide:
- navigation
---

# Conclave

Conclave is a toolkit for building _enclaves_, small pieces of software that are protected from attack by the owner
of the computer on which they run. It is ideally suited to solving multi-party collaboration and privacy problems
but can also be used to secure your infrastructure against attack.

* **[Visit the Conclave website](https://www.conclave.net)**

* **[Get Conclave](https://conclave.net/get-conclave/)**
    * Conclave 1.0 SHA2: `c3430d7172b2b0ab15a19930558f8c18c64974bb113dfd2c0722d067cdf3fee5`
    * Conclave 1.1 SHA2: `3d47ae8a9fb944d75fb4ee127cd9874c04343643c830e1fe68898c3c93891ca2`
    * Conclave 1.2 SHA2: `072642ce92e277567794739c4a080414a3313f186208d0cb118945cbcc859682`
    * Conclave 1.2.1 SHA2: `06cb37bb9b8b36275322b7eeda2fec3ab2cd5d0f23192841c6efd5320e9c2026`

## Why Conclave?

- High level, simple API that is much easier to use than other enclave APIs.
- Write your host app in any language that can run on a Java Virtual Machine like Java, Kotlin or even 
  [JavaScript](javascript-python.md) or [Python](javascript-python.md). 
- Write your enclave using the [GraalVM](https://www.graalvm.org/) native image technology for incredibly tight memory 
  usage, support for any GraalVM language and instant startup time. Eliminate all memory management errors that would 
  undermine the security of your enclave, thanks to the built-in compacting generational garbage collector.
- Develop gracefully on all operating systems, not just Linux: Windows and macOS are fully supported as well.
- Full support for auditing enclaves over the internet, including remote attestation. A user can verify what the 
  source code of the remotely running enclave is, to ensure it will behave as they expect.
- An [end-to-end encrypted communication](mail.md) system that eliminates size-based side channel attacks and makes 
  communicating with an enclave super easy.
- Simple to use persistence API for securely storing data inside an enclave which is resistant to rollback attacks.
- A cloud based [Key Derivation Service](kds-detail.md), which enables applications not be tied down to a single 
  machine. This enables seemless migration of enclave data from one VM to another, high-availability architectures, 
  and seamless redeployment of VMs by cloud service providers.
- A Gradle plugin to automate compiling, signing and calculating the code hash of your enclave. No need to use the Intel
  SDK - everything needed is included.
- API designs that guide you towards SGX best practices and avoidance of security pitfalls.
- Easily deploy to [Microsoft Azure](azure.md) by just uploading your Java host app and running it as normal. 
  There is no setup!
- A powerful unit testing framework to verify the operation of your enclave and remote attestation functionality, 
  using just JUnit.
- Integrate and benefit from [Corda](https://www.corda.net), an open source peer-to-peer network for business uses with
  enterprise support.
- [Tutorials](running-hello-world.md), guides, design assistance and commercial support from the SGX experts at R3. Friendly devs on our
  [discord server](https://discord.com/invite/dDaBGqGPre) and mailing list, even if you don't have a proper support contract!
  
**Get started for free today!**

## Documentation

Click through the tabs above to see all our documentation. If you're not sure where to start, these pages are good:

* **Concepts**

    * [**Enclaves.**](enclaves.md) If you're totally new to enclave development start with our introduction to enclave-oriented
design. This will explain the concepts referred to in the rest of the documentation.

    * [**Architectural overview.**](architecture.md) This explains the core Conclave APIs and how it's structured.

* **Writing and Running your First Conclave Application**
  
    * [**Tutorial.**](running-hello-world.md) Once you understand the concepts go straight to writing your first enclave.

    * [**Enclave Configuration.**](enclave-configuration.md) Now you've created your first enclave, take a deeper look at the configuration options
available for creating enclaves.

* **Deploying and Operating Conclave Applications**

    * [**Machine setup.**](machine-setup.md) Learn how to obtain SGX capable hardware, set it up, deploy to production
and then keep your machine trusted by applying updates.

* **Exploring more of Conclave's capabilities** 

    * [**Using JavaScript or Python.**](javascript-python.md) How to use JIT compiled JavaScript or Python inside the enclave.

    * [**Integrating Conclave with Blockchain Applications**](writing-cordapps.md) You'll need a way for your users to get data to and from your
service that has integrated identity, workflow, firewall handling, database integration and more. Corda is an enterprise
blockchain platform that offers many useful features when you progress beyond encrypting your business logic.

    * [**Reference guide.**](api/index.html) We provide detailed JavaDocs for the API.
   
    * [**Samples.**](https://github.com/R3Conclave/conclave-samples) The Conclave Developer Relations team maintains a library 
   of samples here. 
      Samples include machine learning within a Conclave enclave and an example of a lightweight host application.

## Get in touch

R3 offers [full ticket based commercial support](https://conclave.net/get-conclave/).

There's a public mailing list for discussion of using Conclave and we also welcome general SGX talk. You can also 
find the development team during UK office hours (GMT 0900-1700) on Discord.

[:fontawesome-solid-paper-plane: Join conclave-discuss@groups.io](https://groups.io/g/conclave-discuss){: .md-button }
[:fontawesome-solid-paper-plane: Email us directly](mailto:conclave@r3.com){: .md-button }
[:fontawesome-brands-discord: Join us on Discord](https://discord.com/invite/dDaBGqGPre){: .md-button }


## Release notes

<<<<<<< HEAD
### 1.3
1. We have fixed a known issue related to renaming files and directories in the enclave's filesystem. Function calls such as
   `java.io.File.renameTo` are now supported and working correctly.

1. GraalVM has been updated to version 21.3.
1. Gradle 7 is now supported.
1. :jigsaw: **Java 16** is now the default JDK version inside the enclave. You can make use of the new APIs and
   features introduced since Java 11 when writing your enclave code! For compatibility the Conclave libraries are still
   compiled using Java 8, so you can continue to use Java 8 (or above) outside the enclave.
=======
### 1.2.1

This is a small release with some minor improvements:

1. Compatibility with some libraries (such as [Tribuo](https://github.com/oracle/tribuo)) has been improved.
2. The CorDapp sample has been updated to use Corda v4.8.5, which is patched against the "Log4Shell" vulnerability.
3. Better error message by the plugin if no enclave class is found.
>>>>>>> 275a9837

### 1.2

!!! important
    There have been some breaking changes in 1.2. Be sure to read the [API changes page](api-changes.md) on how to 
    migrate your existing project.

!!! important
    In our previous release we had deprecated Avian support. This has now been removed completely in 1.2. Enclaves built
    with GraalVM native image had many benefits over Avian enclaves, including enhanced security, performance and 
    capabilities.

1. :jigsaw: **New feature!** The Conclave Key Derivation Service (KDS) elimates the restriction of the enclave 
   sealing key being tied to a single physical CPU and thus unlocking cloud deployments. You can now easily migrate 
   data from one VM to another, unlock clusters and high-availability architectures, and enable seamless 
   redeployment of VMs by cloud service providers. [Learn more about the KDS and how to start using the 
   public preview](kds-configuration.md).

1. :jigsaw: **New feature!** We've vastly improved how data is persisted inside the enclave. Previously we 
   recommended the "mail-to-self" pattern for storing data across enclave restarts. This is cumbersome to write, not 
   easy to understand and does not provide rollback protection against the host. To address all these issues the 
   the enclave has a simple [key-value store](api/-conclave/com.r3.conclave.enclave/-enclave/get-persistent-map.html)
   represented as a `java.util.Map` object. Conclave will securely persist this map such that it survives 
   restarts and is resilient to attempts by the host to roll it back to previous states. Find out more 
   [here](persistence.md#persistent-map).

1. :jigsaw: **New feature!** We've actually introduced two forms of enclave persistence in 1.2! The rollback protection 
   provided by the persistent map above may not be needed and comes at a cost of increased overheads. As an alternative 
   the in-memory file system inside the enclave can be persisted directly to disk as an encrypted file on the host 
   for faster performance. [Find out more here](persistence.md#conclave-filesystems).

1. :jigsaw: **New feature!** To elimate the need to write the same boilerplate code for the host we've introduced a 
   simple new host web server which exposes a REST API for sending and receiving mail and which implements the 
   necessary behaviour of an enclave host. Your host module only needs to reference `conclave-web-host` as a 
   runtime dependency and then all of the boilerplate host code can be done away with! Have a look at the updated hello 
   world sample to see how it's used.

1. :jigsaw: **New feature!** To complement the host web server, we've also introduced a client library to make it
   super easy to write a web-based enclave client. Add `conclave-web-client` as a dependency to your client module 
   and make use of the new [`WebEnclaveTransport`](api/-conclave/com.r3.conclave.client.web/-web-enclave-transport/index.html) class in 
   conjunction with the new [`EnclaveClient`](api/-conclave/com.r3.conclave.client/-enclave-client/index.html).

1. :jigsaw: **New feature!** [`EnclaveClient`](api/-conclave/com.r3.conclave.client/-enclave-client/index.html) is a 
   new API in `conclave-client` which greatly simplies your client code and handles all of the complexities when 
   communicating with an enclave. It is agnositic to the transport layer between it and the host and support for 
   other network protocols beside HTTP can be added. 

1. :jigsaw: **Java 11** is now the default JDK version inside the enclave. You can make use of the new APIs and 
   features introduced since Java 8 when writing your enclave code! For compatibility the Conclave libraries are still 
   compiled using Java 8 so you can continue to use Java 8 (or above) outside the enclave.

1. :jigsaw: **New feature!** We have made it easier than ever to start a Conclave project using our new tool, 
   [Conclave Init](conclave-init.md).

1. :jigsaw: **New feature!** We've added enclave lifecycle methods so that you can do any necessary enclave startup 
   initialisation and shutdown cleanup. Override [`onStartup`](api/-conclave/com.r3.conclave.enclave/-enclave/on-startup.html) and 
   [`onShutdown`](api/-conclave/com.r3.conclave.enclave/-enclave/on-shutdown.html) respectively.

1. :jigsaw: **New feature!** The host can now update the enclave's attestation without having to restart it. 
   Previously restarting was the only way to force an update on the [`EnclaveInstanceInfo`](api/-conclave/com.r3.conclave.common/-enclave-instance-info/index.html)
   object. Now you can call [`EnclaveHost.updateAttestation`](api/-conclave/com.r3.conclave.host/-enclave-host/update-attestation.html) 
   whilst the enclave is still running and the [`enclaveInstanceInfo`](api/-conclave/com.r3.conclave.host/-enclave-host/get-enclave-instance-info.html)
   property will be updated.
   
1. :jigsaw: **New feature!** We've further improved the Conclave plugin and added more automation so that 
   you have to write less boilerplate. It's no longer necessary to add the `conclave-enclave` library as a 
   dependency to your enclave module. Also, the plugin will automatically add `conclave-host` as a 
   `testImplementation` dependency to enable mock testing. And finally the plugin will make sure any enclave
   resource files in `src/main/resources` are automatically added. Previously resource files had to be specified 
   manually.

1. :jigsaw: **New feature!** We've added a new overload of [`EnclaveHost.load`](api/-conclave/com.r3.conclave.host/-enclave-host/load.html)
   which no longer requires having to specify the enclave class name as a parameter. Instead,
   [`EnclaveHost`](api/-conclave/com.r3.conclave.host/-enclave-host/index.html) will scan for the single matching
   enclave on the classpath.

1. :jigsaw: New experimental feature! Easily enable and use Python. It is JIT compiled inside the enclave and can 
   interop with JVM bytecode. Use this feature with care. Python support is still in an experimental state. While it 
   is possible to run simple Python function, importing modules will likely lead to build issues.

1. The gradle plugin will now check your build configuration for 
   [productID](enclave-configuration.md#conclave-configuration-options) and
   [revocationLevel](enclave-configuration.md#conclave-configuration-options) properties, and print a helpful error
   message if they are missing.

1. The API for checking platform support on the host been improved. `EnclaveHost.checkPlatformSupportsEnclaves` was 
   found to be too complex and did too many things. It's been replaced by easier to understand methods. See the  
   [API changes page](api-changes.md) for more information.

1. Conclave now uses version 2.14 of the Intel SGX SDK. This provides bug fixes and other improvements. See the
   [SGX SDK release notes](https://01.org/intel-softwareguard-extensions/downloads/intel-sgx-linux-2.14-release)
   for more details.

1. The container gradle script has been removed due to stability issues and will no longer be supported. If you are 
   using container-gradle to develop on Mac, we strongly suggest you stop doing so and follow
   [these instructions](running-hello-world.md) for running your conclave projects instead.

### 1.1

!!! important
    There have been some breaking changes in this version of Conclave. Be sure to check out the [API changes](api-changes.md)
    you might need to make to get your current project building with Conclave 1.1.

!!! Deprecation
    The Avian runtime is deprecated as of Conclave 1.1. Previously Conclave gave you the choice of whether to use Avian 
    or GraalVM native image as the runtime environment inside your enclave. Enclaves built with GraalVM native image
    have many benefits over Avian enclaves, including enhanced security, performance and capabilities. Therefore 
    new projects should not use the Avian runtime. References to using Avian have been removed from the documentation
    for Conclave 1.1, and the next release of SDK will not include the capability to build enclaves that use the Avian runtime.
    Conclave 1.1 does still allow you to build Avian enclaves on Linux and macOS but you cannot build Avian enclaves
    on Windows systems.

1. **Conclave 1.1 has been tested on the latest 3rd Gen Intel Xeon Scalable processors, also known as Ice Lake Xeon CPUs.**
   These CPUs bring a number of enhancements for Conclave applications, especially in the amount of memory available
   for use inside enclaves where the limit has been increased from typically around 95MB up to 512GB per CPU depending
   on the platform. You do not need to make any changes to your application to support these new CPUs except
   to ensure you are using DCAP attestation as Xeon Scalable processors do not support EPID.
1. :jigsaw: **New feature!** Mock mode has been extended so you can now specify 'mock' as an enclave mode and use 
   your regular host rather than having to modify your code to use a special build of your host. A new `mockEnclave` 
   property has been added to `EnclaveHost` that can be used in mock mode to allow access to the enclave instance
   for probing internal state during development and testing.
   [Learn more about enclave configurations](architecture.md#testing-and-debugging).
   [See more information about how the API has changed](api-changes.md#1.0-to-1.1)
1. :jigsaw: **New feature!** When using mock mode you can now specify the configuration of the mock environment,
   allowing parameters such as the `codeHash`, `codeSigningKeyHash` and `tcbLevel` to be modified programatically
   in your unit tests. See [Mock mode configuration](mockmode.md#mock-mode-configuration) for more details.
1. :jigsaw: **New feature!** We've updated the bundled [CorDapp sample](writing-cordapps.md) to show how to integrate
   Corda network identities with Conclave. The node can now log in to the enclave and identify itself by presenting its
   verified X.509 certificate. The enclave can use this to map the mail sender key to a meaningful X.500 name.
1. :jigsaw: **New feature!** To better showcase Conclave we've created a [separate repository](https://github.com/R3Conclave/conclave-samples)
   of enclave samples for you to look and try out. We plan to update this on a more regular basis. In particular we have
   a [sample](https://github.com/R3Conclave/conclave-samples/tree/master/tribuo-tutorials) running the [Tribuo](https://tribuo.org/)
   machine learning library inside an enclave.
1. The Conclave documentation has been improved, fixing a number of errors and updating the format of the Javadocs
   section of the documentation site. The Conclave SDK documentation is packaged along with the SDK so it is automatically 
   displayed in IDEs that support this, including Eclipse and Visual Studio Code. See 
   [Writing hello world](writing-hello-world.md#ide-documentation-in-the-root-buildgradle-file) for details of
   how to configure your Gradle project to display documentation in the IDE.
1. We've updated to version 21.0.0 of GraalVM which along with some performance improvements to the garbage collector,
   also adds Java serialisation support. We've updated Conclave to take advantage of this. Find out more about how
   to configure [serialization within the enclave](enclave-configuration.md#serializationconfigurationfiles).
1. The SGX SDK that Conclave is built upon has been updated to version 2.13.3. This provides bug fixes and an update
   to the Intel IPP cryptographic library. See the [SGX SDK release notes](https://01.org/intel-softwareguard-extensions/downloads/intel-sgx-linux-2.13.3-release)
   for more details.
1. We've improved the error messages in a number of places, including when there are problems signing the enclave
   and when there are issues in sending and receiving Mail messages.
1. The container-gradle script has been updated to correctly handle configuration files that live outside the source tree.
1. The output of the enclave gradle build has been tidied up, hiding the information that would only normally be
   present on verbose builds. If you want to see the verbose output in your build then just add `--info` to your
   gradle build command line.
1. Security improvements and bug fixes: improved DCAP certificate validation, added additional bounds checks on some
   internal methods, fixes to allow validation of enclave-to-enclave attestations inside an enclave.

### 1.0

1. :jigsaw: **New feature!** A new `PostOffice` API makes using mail easier and also automatically applies a reasonable 
   minimum size to each mail to help defend against the host guessing message contents by looking at how big it is (a size
   side channel attack). The default size policy is a moving average. See `MinSizePolicy` for more information. Mail 
   topic semantics have been improved by making them scoped to the sender public key rather than being global. This 
   allows the enclave to enforce correct mail ordering with respect to the sequence numbers on a per-sender basis. This means 
   `EnclaveMail.authenticatedSender` is no longer nullable and will always return an authenticated sender, i.e. if
   a sender private key is not specified then one is automatically created.
1. :jigsaw: **New feature!** An embedded, in-memory file system is provided that emulates POSIX semantics. This is 
   intended to provide compatibility with libraries and programs that expect to load data or config files from disk.
   [Learn more about the in-memory filesystem](filesystem.md).
1. :jigsaw: **New feature!** A new script is provided to make it easier to run your application inside a Docker container
   on macOS. This helps you execute a simulation mode enclave without direct access to a Linux machine.
1. :jigsaw: **New feature!** The enclave signing key hash is now printed during the build, ready for you to copy into a constraint.
1. :jigsaw: **New feature!** A tutorial for how to write [CorDapps](https://www.corda.net) has been added. Corda can
   provide your enclave with a business oriented peer-to-peer network that has integrated identity. [Learn more about
   writing CorDapps with Conclave](writing-cordapps.md).
1. Multi-threaded enclaves are now opt-in. By default, the enclave object will be locked before data from the host is
   delivered. This ensures that a malicious host cannot multi-thread an enclave that's not expecting it.
1. The Gradle tasks list has been cleaned up to hide internal tasks that aren't useful to invoke from the command line.
1. GraalVM has been updated to version 20.3. An upgrade to 21.0 will come soon. 
1. Usability improvements: better error messages, more FAQs. 
1. Bug fixes: improve CPU compatibility checks, enclaves with non-public constructors are now loadable.
1. Security improvements and fixes.

Please read the list of [known issues](known-issues.md).<|MERGE_RESOLUTION|>--- conflicted
+++ resolved
@@ -99,7 +99,6 @@
 
 ## Release notes
 
-<<<<<<< HEAD
 ### 1.3
 1. We have fixed a known issue related to renaming files and directories in the enclave's filesystem. Function calls such as
    `java.io.File.renameTo` are now supported and working correctly.
@@ -109,7 +108,7 @@
 1. :jigsaw: **Java 16** is now the default JDK version inside the enclave. You can make use of the new APIs and
    features introduced since Java 11 when writing your enclave code! For compatibility the Conclave libraries are still
    compiled using Java 8, so you can continue to use Java 8 (or above) outside the enclave.
-=======
+
 ### 1.2.1
 
 This is a small release with some minor improvements:
@@ -117,7 +116,6 @@
 1. Compatibility with some libraries (such as [Tribuo](https://github.com/oracle/tribuo)) has been improved.
 2. The CorDapp sample has been updated to use Corda v4.8.5, which is patched against the "Log4Shell" vulnerability.
 3. Better error message by the plugin if no enclave class is found.
->>>>>>> 275a9837
 
 ### 1.2
 
