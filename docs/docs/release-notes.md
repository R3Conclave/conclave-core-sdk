# Release notes

<<<<<<< HEAD
## 1.3.1

1. To make deploying enclaves built with conclave easier, files containing the enclave code hash and signer are now 
   generated when an enclave is built. See [here](enclave-configuration.md#enclave-build-process) for more information.
2. Implement support for the intel PCCS (Provisioning certificate caching service) and intel DCAP plugin.

=======
>>>>>>> 11916f1b
## 1.3

1. :tada: **The Conclave Core SDK is now open source!** :tada: Read our
   [blog post](https://www.conclave.net/blog/announcing-conclave-sdk-1-3-and-open-source) on why we did this and what it
   means for you. You can find the source code for the SDK [here](https://github.com/R3Conclave/conclave-core-sdk).
2. The SDK artifacts are now available on [Maven Central](https://search.maven.org/search?q=conclave). There's no
   longer any need to have a local repo directory in your Conclave project. See the
   [API changes page](api-changes.md#maven-central) for more details.
3. The Core SDK powers our new Conclave Cloud platform. Head over to [conclave.cloud](https://conclave.cloud) to learn 
   more.
4. :jigsaw: **New feature!** The Conclave Key Derivation Service (KDS) is out of beta and now supports production
   workloads. The REST API docs can be found [here](kds-rest-api.md).
5. :jigsaw: **New feature!** Support for stable enclave encryption keys with Mail by using the KDS. This enables use 
   cases where the enclave can restart or move to a different physical machine without affecting the client. It also 
   enables horizontally-scaled enclave solutions. See the API docs for the new
   [KDS post office](api/-conclave%20-core/com.r3.conclave.client/-post-office-builder/using-k-d-s.html) for more details.
6. :jigsaw: **Java 17** is now supported inside the enclave. There's no need to configure anything. Just ensure 
   you're using JDK 17 when building your enclave to benefit from the new language features.
7. Exceptions thrown during enclave startup in release mode now propagate to the host. This provides better feedback if
   the enclave is unable to start.
8. Gradle 7 is now supported.
9. GraalVM has been updated to version 22.0.
10. Intel SGX SDK has been updated to 2.17.1. This provides bug fixes, security updates, and other improvements. See the
    [SGX SDK release notes](https://github.com/intel/linux-sgx/releases) for more details.
11. Conclave now supports Ubuntu 20.04 LTS and 18.04 LTS. 16.04 LTS is no longer supported.
12. We've introduced the concept of beta APIs to facilitate quick iterative feedback on APIs before they're finalized. 
    Anything annotated with [`@Beta`](api/-conclave%20-core/com.r3.conclave.common/-beta/index.html) is subject to change 
    and may even be removed in a later release.
13. :jigsaw: **Beta feature** New API method which creates an attestation quote with custom report data, for use with
    external SGX-enabled applications which require a signed quote with specific content. See
    [`Enclave.createAttestationQuote`](api/-conclave%20-core/com.r3.conclave.enclave/-enclave/create-attestation-quote.html)
    for more information.
14. We have added Intel advisory IDs to DCAP-based attestation reports. These provide more information on any 
    platform vulnerabilities that may be present on the system.

Please read the list of [known issues](known-issues.md).

## 1.2.1

This is a small release with some minor improvements:

1. Compatibility with some libraries (such as [Tribuo](https://github.com/oracle/tribuo)) has been improved.
2. The CorDapp sample has been updated to use Corda v4.8.5, which is patched against the "Log4Shell" vulnerability.
3. Better error message by the plugin if no enclave class is found.

## 1.2

!!! important
    There have been some breaking changes in 1.2. Be sure to read the [API changes page](api-changes.md) on how to
    migrate your existing project.

!!! important
    In our previous release we had deprecated Avian support. This has now been removed completely in 1.2. Enclaves built
    with GraalVM native image had many benefits over Avian enclaves, including enhanced security, performance and
    capabilities.

1. :jigsaw: **New feature!** The Conclave Key Derivation Service (KDS) eliminates the restriction of the enclave
   sealing key being tied to a single physical CPU and thus unlocking cloud deployments. You can now easily migrate
   data from one VM to another, unlock clusters and high-availability architectures, and enable seamless
   redeployment of VMs by cloud service providers. [Learn more about the KDS and how to start using the
   public preview](kds-configuration.md).

1. :jigsaw: **New feature!** We've vastly improved how data is persisted inside the enclave. Previously we
   recommended the "mail-to-self" pattern for storing data across enclave restarts. This is cumbersome to write, not
   easy to understand and does not provide rollback protection against the host. To address all these issues, the
   enclave has a simple [key-value store](api/-conclave%20-core/com.r3.conclave.enclave/-enclave/get-persistent-map.html)
   represented as a `java.util.Map` object. Conclave will securely persist this map such that it survives
   restarts and is resilient to attempts by the host to roll it back to previous states. Find out more
   [here](persistence.md#persistent-map).

1. :jigsaw: **New feature!** We've actually introduced two forms of enclave persistence in 1.2! The rollback protection
   provided by the persistent map above may not be needed and comes at a cost of increased overheads. As an alternative
   the in-memory file system inside the enclave can be persisted directly to disk as an encrypted file on the host
   for faster performance. [Find out more here](persistence.md#conclave-filesystems).

1. :jigsaw: **New feature!** To eliminate the need to write the same boilerplate code for the host, we've introduced a
   simple new host web server which exposes a REST API for sending and receiving mail and which implements the
   necessary behavior of an enclave host. Your host module only needs to reference `conclave-web-host` as a
   runtime dependency and then all of the boilerplate host code can be done away with. Have a look at the updated hello
   world sample to see how it's used.

1. :jigsaw: **New feature!** To complement the host web server, we've also introduced a client library to make it
   super easy to write a web-based enclave client. Add `conclave-web-client` as a dependency to your client module
   and make use of the new [`WebEnclaveTransport`](api/-conclave%20-core/com.r3.conclave.client.web/-web-enclave-transport/index.html) class in
   conjunction with the new [`EnclaveClient`](api/-conclave%20-core/com.r3.conclave.client/-enclave-client/index.html).

1. :jigsaw: **New feature!** [`EnclaveClient`](api/-conclave%20-core/com.r3.conclave.client/-enclave-client/index.html) is a
   new API in `conclave-client` which greatly simplifies your client code and handles all the complexities when
   communicating with an enclave. It is agnositic to the transport layer between it and the host and support for
   other network protocols beside HTTP can be added.

1. :jigsaw: **Java 11** is now the default JDK version inside the enclave. You can make use of the new APIs and
   features introduced since Java 8 when writing your enclave code. For compatibility, the Conclave libraries are still
   compiled using Java 8. So you can continue to use Java 8 (or above) outside the enclave.

1. :jigsaw: **New feature!** We have made it easier than ever to start a Conclave project using our new tool,
   [Conclave Init](conclave-init.md).

1. :jigsaw: **New feature!** We've added enclave lifecycle methods so that you can do any necessary enclave startup
   initialization and shutdown cleanup. Override [`onStartup`](api/-conclave%20-core/com.r3.conclave.enclave/-enclave/on-startup.html) and
   [`onShutdown`](api/-conclave%20-core/com.r3.conclave.enclave/-enclave/on-shutdown.html) respectively.

1. :jigsaw: **New feature!** The host can now update the enclave's attestation without having to restart it.
   Previously restarting was the only way to force an update on the [`EnclaveInstanceInfo`](api/-conclave%20-core/com.r3.conclave.common/-enclave-instance-info/index.html)
   object. Now you can call [`EnclaveHost.updateAttestation`](api/-conclave%20-core/com.r3.conclave.host/-enclave-host/update-attestation.html)
   whilst the enclave is still running and the [`enclaveInstanceInfo`](api/-conclave%20-core/com.r3.conclave.host/-enclave-host/get-enclave-instance-info.html)
   property will be updated.

1. :jigsaw: **New feature!** We've further improved the Conclave plugin and added more automation so that
   you have to write less boilerplate. It's no longer necessary to add the `conclave-enclave` library as a
   dependency to your enclave module. Also, the plugin will automatically add `conclave-host` as a
   `testImplementation` dependency to enable mock testing. And finally the plugin will make sure any enclave
   resource files in `src/main/resources` are automatically added. Previously resource files had to be specified
   manually.

1. :jigsaw: **New feature!** We've added a new overload of [`EnclaveHost.load`](api/-conclave%20-core/com.r3.conclave.host/-enclave-host/load.html)
   which no longer requires having to specify the enclave class name as a parameter. Instead,
   [`EnclaveHost`](api/-conclave%20-core/com.r3.conclave.host/-enclave-host/index.html) will scan for the single matching
   enclave on the classpath.

1. :jigsaw: New experimental feature! Easily enable and use Python. It is JIT compiled inside the enclave and can
   interop with JVM bytecode. Use this feature with care. Python support is still in an experimental state. While it
   is possible to run simple Python functions, importing modules will likely lead to build issues.

1. The gradle plugin will now check your build configuration for
   [productID](enclave-configuration.md#conclave-configuration-options) and
   [revocationLevel](enclave-configuration.md#conclave-configuration-options) properties, and print a helpful error
   message if they are missing.

1. The API for checking platform support on the host been improved. `EnclaveHost.checkPlatformSupportsEnclaves` was
   found to be too complex and did too many things. It's been replaced by easier to understand methods. See the  
   [API changes page](api-changes.md) for more information.

1. Conclave now uses version 2.14 of the Intel SGX SDK. This provides bug fixes and other improvements. See the
   [SGX SDK release notes](https://01.org/intel-softwareguard-extensions/downloads/intel-sgx-linux-2.14-release)
   for more details.

1. The container gradle script has been removed due to stability issues and will no longer be supported. If you are
   using container-gradle to develop on Mac, we strongly suggest you stop doing so and follow
   [these instructions](running-hello-world.md) for running your conclave projects instead.<|MERGE_RESOLUTION|>--- conflicted
+++ resolved
@@ -1,14 +1,11 @@
 # Release notes
 
-<<<<<<< HEAD
 ## 1.3.1
 
-1. To make deploying enclaves built with conclave easier, files containing the enclave code hash and signer are now 
+1. To make deploying enclaves built with conclave easier, files containing the enclave code hash and signer are now
    generated when an enclave is built. See [here](enclave-configuration.md#enclave-build-process) for more information.
 2. Implement support for the intel PCCS (Provisioning certificate caching service) and intel DCAP plugin.
 
-=======
->>>>>>> 11916f1b
 ## 1.3
 
 1. :tada: **The Conclave Core SDK is now open source!** :tada: Read our
@@ -17,15 +14,15 @@
 2. The SDK artifacts are now available on [Maven Central](https://search.maven.org/search?q=conclave). There's no
    longer any need to have a local repo directory in your Conclave project. See the
    [API changes page](api-changes.md#maven-central) for more details.
-3. The Core SDK powers our new Conclave Cloud platform. Head over to [conclave.cloud](https://conclave.cloud) to learn 
+3. The Core SDK powers our new Conclave Cloud platform. Head over to [conclave.cloud](https://conclave.cloud) to learn
    more.
 4. :jigsaw: **New feature!** The Conclave Key Derivation Service (KDS) is out of beta and now supports production
    workloads. The REST API docs can be found [here](kds-rest-api.md).
-5. :jigsaw: **New feature!** Support for stable enclave encryption keys with Mail by using the KDS. This enables use 
-   cases where the enclave can restart or move to a different physical machine without affecting the client. It also 
+5. :jigsaw: **New feature!** Support for stable enclave encryption keys with Mail by using the KDS. This enables use
+   cases where the enclave can restart or move to a different physical machine without affecting the client. It also
    enables horizontally-scaled enclave solutions. See the API docs for the new
    [KDS post office](api/-conclave%20-core/com.r3.conclave.client/-post-office-builder/using-k-d-s.html) for more details.
-6. :jigsaw: **Java 17** is now supported inside the enclave. There's no need to configure anything. Just ensure 
+6. :jigsaw: **Java 17** is now supported inside the enclave. There's no need to configure anything. Just ensure
    you're using JDK 17 when building your enclave to benefit from the new language features.
 7. Exceptions thrown during enclave startup in release mode now propagate to the host. This provides better feedback if
    the enclave is unable to start.
@@ -34,14 +31,14 @@
 10. Intel SGX SDK has been updated to 2.17.1. This provides bug fixes, security updates, and other improvements. See the
     [SGX SDK release notes](https://github.com/intel/linux-sgx/releases) for more details.
 11. Conclave now supports Ubuntu 20.04 LTS and 18.04 LTS. 16.04 LTS is no longer supported.
-12. We've introduced the concept of beta APIs to facilitate quick iterative feedback on APIs before they're finalized. 
-    Anything annotated with [`@Beta`](api/-conclave%20-core/com.r3.conclave.common/-beta/index.html) is subject to change 
+12. We've introduced the concept of beta APIs to facilitate quick iterative feedback on APIs before they're finalized.
+    Anything annotated with [`@Beta`](api/-conclave%20-core/com.r3.conclave.common/-beta/index.html) is subject to change
     and may even be removed in a later release.
 13. :jigsaw: **Beta feature** New API method which creates an attestation quote with custom report data, for use with
     external SGX-enabled applications which require a signed quote with specific content. See
     [`Enclave.createAttestationQuote`](api/-conclave%20-core/com.r3.conclave.enclave/-enclave/create-attestation-quote.html)
     for more information.
-14. We have added Intel advisory IDs to DCAP-based attestation reports. These provide more information on any 
+14. We have added Intel advisory IDs to DCAP-based attestation reports. These provide more information on any
     platform vulnerabilities that may be present on the system.
 
 Please read the list of [known issues](known-issues.md).
