# The DCAP protocol

<<<<<<< HEAD
Intel SGX uses the Data Center Attestation Primitives (DCAP) protocol to provide proof to clients about the state of an 
enclave. DCAP is also known as _ECDSA attestation_.

## Provisioning Certificate Caching Service

In DCAP, repeated attestation requests are served from a cache rather than sent directly to Intel. This cache is known 
as the Provisioning Certificate Caching Service (PCCS). A newly installed machine obtains a machine certificate from 
Intel via the PCCS, which may then be persisted to disk. This process is automatic.

The PCCS is typically operated as an organisation-wide service. For example, Microsoft provides a PCCS service for users 
of the Azure cloud platform.
=======
Conclave only supports the most recent DCAP attestation protocol; the old EPID attestation protocol is not supported anymore.
You may also see DCAP referred to as "ECDSA attestation".
>>>>>>> 2351a6b7

## DCAP Client

In addition to the PCCS, the DCAP protocol also makes use of a DCAP client (sometimes called a DCAP "plugin") which
is designed to work with a corresponding caching service. The client is also responsible for gathering information
about the platform that the enclave is running on, such as SGX support and whether there are any patches available for
it.

Microsoft maintains a [DCAP client](https://github.com/microsoft/Azure-DCAP-Client) for use with the Azure PCCS.

### Conclave-Azure Bundled Client

The Microsoft Azure PCCS is open to the internet and accessible to machines outside the Azure cloud. Conclave makes use
of this by bundling a copy of the Azure DCAP plugin with the Conclave SDK. If no DCAP client is installed on the host 
system, then Conclave will use the bundled Azure DCAP client.

Conclave will search the following paths for system installed DCAP Clients:

```
/usr/lib/x86_64-linux-gnu/libdcap_quoteprov.so.1
/usr/lib/x86_64-linux-gnu/libdcap_quoteprov.so
/usr/lib/libdcap_quoteprov.so.1
/usr/lib/libdcap_quoteprov.so
```

If none of these files are present, then the bundled client will be used.

This is the recommended way to use Conclave on Azure virtual machines, but may also be used to host enclaves outside
the Azure cloud. It requires no additional setup.

If using the Azure DCAP Client and PCCS, you may also want to set the Azure DCAP client logging level to FATAL, as the 
default setting is quite verbose:

```sh
export AZDCAP_DEBUG_LOG_LEVEL=ERROR
```

Other configuration options for the Azure DCAP client are documented [here](https://github.com/microsoft/Azure-DCAP-Client).

### Intel DCAP Client & PCCS

Intel provides reference DCAP client and PCCS implementations. If you do not want to rely on externally hosted services
for attestation, such as the Azure PCCS, you can set up your own PCCS based on the Intel implementation. This requires 
that you create an account with Intel and generate an API key so that your PCCS can communicate with the Intel 
provisioning servers.

Full Installation instructions for the Intel PCCS and DCAP client can be found on 
[Intel's website](https://www.intel.com/content/www/us/en/developer/articles/guide/intel-software-guard-extensions-data-center-attestation-primitives-quick-install-guide.html).

Once installed, Conclave will load the Intel DCAP client rather than the bundled Azure client.

This is the recommended approach for applications that will run outside the Azure cloud.

### Azure DCAP Client

Although Conclave bundles the Azure DCAP client, it may also be installed directly from Microsoft's repositories:

```
wget -qO - https://packages.microsoft.com/keys/microsoft.asc | sudo apt-key add -
echo 'deb [arch=amd64] https://packages.microsoft.com/ubuntu/20.04/prod focal main' | sudo tee /etc/apt/sources.list.d/msprod.list
sudo apt-get install az-dcap-client
```

Once installed, Conclave will load the system installed DCAP client rather than the bundled one.

## Using Docker container(s)
If you plan to use a Docker container with DCAP hardware, you must map two different device files like this:

```sh
docker run --device /dev/sgx_enclave --device /dev/sgx_provision ...
```

!!!Note

    Azure offers a "Confidential Kubernetes" service. At this time, we haven't tested Conclave with that. If you try it,
    [let us and the community know](conclave-discuss@groups.io) if it works.

## Running a Conclave Application
After setting up the machine, you can follow the [Compiling and running](running-hello-world.md) tutorial to run the 
`hello-world` sample.

The sample is configured to use DCAP attestation with the following line in `Host.java`:

```java
enclave.start(new AttestationParameters.DCAP(), ... );
```<|MERGE_RESOLUTION|>--- conflicted
+++ resolved
@@ -1,21 +1,16 @@
 # The DCAP protocol
 
-<<<<<<< HEAD
-Intel SGX uses the Data Center Attestation Primitives (DCAP) protocol to provide proof to clients about the state of an 
+Intel SGX uses the Data Center Attestation Primitives (DCAP) protocol to provide proof to clients about the state of an
 enclave. DCAP is also known as _ECDSA attestation_.
 
 ## Provisioning Certificate Caching Service
 
-In DCAP, repeated attestation requests are served from a cache rather than sent directly to Intel. This cache is known 
-as the Provisioning Certificate Caching Service (PCCS). A newly installed machine obtains a machine certificate from 
+In DCAP, repeated attestation requests are served from a cache rather than sent directly to Intel. This cache is known
+as the Provisioning Certificate Caching Service (PCCS). A newly installed machine obtains a machine certificate from
 Intel via the PCCS, which may then be persisted to disk. This process is automatic.
 
-The PCCS is typically operated as an organisation-wide service. For example, Microsoft provides a PCCS service for users 
+The PCCS is typically operated as an organisation-wide service. For example, Microsoft provides a PCCS service for users
 of the Azure cloud platform.
-=======
-Conclave only supports the most recent DCAP attestation protocol; the old EPID attestation protocol is not supported anymore.
-You may also see DCAP referred to as "ECDSA attestation".
->>>>>>> 2351a6b7
 
 ## DCAP Client
 
@@ -29,7 +24,7 @@
 ### Conclave-Azure Bundled Client
 
 The Microsoft Azure PCCS is open to the internet and accessible to machines outside the Azure cloud. Conclave makes use
-of this by bundling a copy of the Azure DCAP plugin with the Conclave SDK. If no DCAP client is installed on the host 
+of this by bundling a copy of the Azure DCAP plugin with the Conclave SDK. If no DCAP client is installed on the host
 system, then Conclave will use the bundled Azure DCAP client.
 
 Conclave will search the following paths for system installed DCAP Clients:
@@ -46,7 +41,7 @@
 This is the recommended way to use Conclave on Azure virtual machines, but may also be used to host enclaves outside
 the Azure cloud. It requires no additional setup.
 
-If using the Azure DCAP Client and PCCS, you may also want to set the Azure DCAP client logging level to FATAL, as the 
+If using the Azure DCAP Client and PCCS, you may also want to set the Azure DCAP client logging level to FATAL, as the
 default setting is quite verbose:
 
 ```sh
@@ -58,11 +53,11 @@
 ### Intel DCAP Client & PCCS
 
 Intel provides reference DCAP client and PCCS implementations. If you do not want to rely on externally hosted services
-for attestation, such as the Azure PCCS, you can set up your own PCCS based on the Intel implementation. This requires 
-that you create an account with Intel and generate an API key so that your PCCS can communicate with the Intel 
+for attestation, such as the Azure PCCS, you can set up your own PCCS based on the Intel implementation. This requires
+that you create an account with Intel and generate an API key so that your PCCS can communicate with the Intel
 provisioning servers.
 
-Full Installation instructions for the Intel PCCS and DCAP client can be found on 
+Full Installation instructions for the Intel PCCS and DCAP client can be found on
 [Intel's website](https://www.intel.com/content/www/us/en/developer/articles/guide/intel-software-guard-extensions-data-center-attestation-primitives-quick-install-guide.html).
 
 Once installed, Conclave will load the Intel DCAP client rather than the bundled Azure client.
@@ -94,7 +89,7 @@
     [let us and the community know](conclave-discuss@groups.io) if it works.
 
 ## Running a Conclave Application
-After setting up the machine, you can follow the [Compiling and running](running-hello-world.md) tutorial to run the 
+After setting up the machine, you can follow the [Compiling and running](running-hello-world.md) tutorial to run the
 `hello-world` sample.
 
 The sample is configured to use DCAP attestation with the following line in `Host.java`:
