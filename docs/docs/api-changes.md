--- conflicted
+++ resolved
@@ -2,19 +2,6 @@
 
 ## 1.2 to 1.3
 
-<<<<<<< HEAD
-### KDS - beta API
-The beta API for the dev KDS has changed. The request format for both ```/public``` and ```/private``` endpoints has
-been updated. The updates are backwards compatible so no changes are required for enclaves built using an older version of Conclave. But
-developers are encouraged to use the new request formats since the older ones have been marked as deprecated.
-
-The HTTP header ```API-VERSION``` has been added to the beta API for backwards compatibility reasons. The HTTP header ```API-VERSION``` must be set to 1 in 
-order to use the new request formats.
-
-### KDS Configuration
-The KDS configuration which is specified in the enclave's Gradle file has been updated. The property `keySpec` has been replaced by `persistenceKeySpec` and
-it is now deprecated.
-=======
 ### KDS REST API
 
 The Key Derivation Service (KDS) is out of beta and its REST API has been finalised. The request format for both the
@@ -36,7 +23,6 @@
 Though technically not an API change, the docs for [`PostOffice`](api/-conclave/com.r3.conclave.mail/-post-office)
 and [`EnclavePostOffice`](api/-conclave/com.r3.conclave.enclave/-enclave-post-office) have been fixed to state that 
 they are _not_ thread-safe.
->>>>>>> 04aabdb0
 
 ## 1.1 to 1.2
 
