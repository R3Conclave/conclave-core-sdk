--- conflicted
+++ resolved
@@ -5,14 +5,12 @@
 For security reasons, a client that sets the security level in the [`EnclaveConstraint`](api/-conclave%20-core/com.r3.conclave.common/-enclave-constraint/index.html) to `INSECURE` will no longer be able to connect to `STALE` or `SECURE` enclaves.
 The behavior of the security levels `STALE`, and `SECURE` has not changed.
 
-<<<<<<< HEAD
 The Gradle config `kds.keySpec` has been removed after being deprecated in the [previous release](#kds-enclave-configuration).
 Rename this to `kds.persistenceKeySpec`.
-=======
+
 The default value for the Conclave configuration field `maxThreads` has been increased to 100. This value should be suitable
 to cover most of the use-cases when the logic inside the enclaves uses a large number of threads. There should be no
 major performance impact.
->>>>>>> 96c52bde
 
 ## 1.2 to 1.3
 
