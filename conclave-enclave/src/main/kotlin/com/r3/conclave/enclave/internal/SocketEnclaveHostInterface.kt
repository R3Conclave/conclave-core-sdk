package com.r3.conclave.enclave.internal

import com.r3.conclave.common.internal.*
import com.r3.conclave.enclave.internal.EnclaveUtils.sanitiseThrowable
<<<<<<< HEAD
import com.r3.conclave.mail.internal.writeInt
=======
>>>>>>> 7253c60e
import com.r3.conclave.utilities.internal.getAllBytes
import com.r3.conclave.utilities.internal.readIntLengthPrefixBytes
import com.r3.conclave.utilities.internal.writeIntLengthPrefixBytes
import java.io.Closeable
import java.io.DataInputStream
import java.io.DataOutputStream
import java.net.Socket
import java.nio.ByteBuffer
<<<<<<< HEAD
import java.util.concurrent.Executors
import java.util.concurrent.TimeUnit
=======
import java.util.concurrent.*
>>>>>>> 7253c60e

/**
 * This class is the implementation of the [EnclaveHostInterface] for native enclaves.
 * It has three jobs:
 *  - Serve as the endpoint for calls to make to the host, see [com.r3.conclave.common.internal.CallInterface]
 *  - Route calls from the host to the appropriate enclave side call handler, see [com.r3.conclave.common.internal.CallInterface]
 *  - Handle the low-level details of the messaging protocol (socket with streamed ECalls and OCalls).
 */
class SocketEnclaveHostInterface(
        private val host: String,
        private val port: Int
) : EnclaveHostInterface(), Closeable {
    var sanitiseExceptions = false
<<<<<<< HEAD
=======

    private lateinit var toHostSocket: Socket
    private lateinit var toHost: DataOutputStream

    private lateinit var fromHostSocket: Socket
    private lateinit var fromHost: DataInputStream
>>>>>>> 7253c60e

    /** Represents the lifecycle of the interface. */
    sealed class State {
        object Ready : State()
        object Running : State()
        object Stopped : State()
    }

    private var stateManager = StateManager<State>(State.Ready)

    private lateinit var callExecutor: ExecutorService

<<<<<<< HEAD
=======
    private val receiveLoop = object : Runnable {
        private var done = false

        /** Receive messages in a loop and send them to the appropriate call context. */
        override fun run() {
            while (!done) {
                val message = receiveMessageFromHost()
                when (message.messageType) {
                    SocketCallInterfaceMessageType.STOP -> handleStopMessage()
                    else -> deliverMessageToCallContext(message)
                }
            }
        }

        /** Send the received message to the appropriate call context. */
        private fun deliverMessageToCallContext(message: SocketCallInterfaceMessage) {
            val callContext = enclaveCallContexts.computeIfAbsent(message.hostThreadID) {
                val newCallContext = EnclaveCallContext(message.hostThreadID)
                callExecutor.execute(newCallContext::handleInitialCall)
                newCallContext
            }
            callContext.enqueueMessage(message)
        }

        /** The host has told us there will be no more messages, shut everything down. */
        private fun handleStopMessage() {
            callExecutor.shutdown()
            sendMessageToHost(SocketCallInterfaceMessage.STOP_MESSAGE)
            done = true
        }
    }

    private val receiveLoopThread = Thread(receiveLoop, "Enclave message receive loop")

    fun awaitTermination() = receiveLoopThread.join()

>>>>>>> 7253c60e
    fun start() {
        synchronized(stateManager) {
            if (stateManager.state == State.Running) return
            stateManager.transitionStateFrom<State.Ready>(to = State.Running) {
                "Call interface may not be started multiple times."
            }

            try {
<<<<<<< HEAD
                /** Send the maximum number of concurrent calls to the host. */
                Socket(host, port).use {
                    it.tcpNoDelay = true
                    it.getOutputStream().writeInt(maximumConcurrentCalls)
                }
=======
                /**
                 * Connect sockets and instantiate data input/output streams.
                 * We need two sockets here because when running inside a Gramine context, there is some extra
                 * synchronisation which prevents reading and writing from a socket simultaneously and this can cause
                 * deadlocks between the receive loop thread and the sending thread. It also improves performance a bit!
                 * Also set tcpNoDelay to true as latency is more important than throughput in this case.
                 */
                fromHostSocket = Socket(host, port).apply { tcpNoDelay = true }
                toHostSocket = Socket(host, port).apply { tcpNoDelay = true }

                toHost = DataOutputStream(toHostSocket.getOutputStream())
                fromHost = DataInputStream(fromHostSocket.getInputStream())

                /** Read the maximum number of concurrent calls from the host. */
                val maximumConcurrentCalls = fromHost.readInt()
                callExecutor = Executors.newFixedThreadPool(maximumConcurrentCalls)
>>>>>>> 7253c60e

                /** Connect sockets and instantiate handler threads. */
                for (i in 0 until maximumConcurrentCalls) {
                    val socket = Socket(host, port).apply { tcpNoDelay = true }
                    callExecutor.execute { EnclaveCallContext(socket).handlerLoop() }
                }
            } catch (e: Exception) {
                stateManager.transitionStateFrom<State.Running>(to = State.Stopped)
                throw e
            }
        }
    }

    /**
     * The shutdown process starts on the host.
     * This function just blocks until the host sends a stop message and the message receive loop terminates.
     */
    override fun close() {
        synchronized(stateManager) {
            if (stateManager.state == State.Stopped) return
            stateManager.transitionStateFrom<State.Running>(to = State.Stopped) {
                "Call interface is not running."
            }
<<<<<<< HEAD
            callExecutor.shutdown()
=======
            receiveLoopThread.join()
            toHostSocket.close()
            fromHostSocket.close()
>>>>>>> 7253c60e
        }
    }

    fun awaitTermination() {
        var done = false
        while(!done) {
            try {
                done = callExecutor.awaitTermination(10, TimeUnit.SECONDS)
            } catch (e: InterruptedException) {
                continue
            }
        }
    }

    private inner class EnclaveCallContext(private val socket: Socket) {
        private val toHost = DataOutputStream(socket.getOutputStream())
        private val fromHost = DataInputStream(socket.getInputStream())

        fun receiveMessage(): SocketCallInterfaceMessage {
            val messageBytes = fromHost.readIntLengthPrefixBytes()
            return SocketCallInterfaceMessage.fromByteArray(messageBytes)
        }

        fun sendMessage(messageType: SocketCallInterfaceMessageType, callTypeID: Byte, payload: ByteBuffer?) {
            val message = SocketCallInterfaceMessage(messageType, callTypeID, payload?.getAllBytes(avoidCopying = true))
            toHost.writeIntLengthPrefixBytes(message.toByteArray())
        }

        fun sendCallMessage(callType: HostCallType, parameterBuffer: ByteBuffer) {
            sendMessage(SocketCallInterfaceMessageType.CALL, callType.toByte(), parameterBuffer)
        }

        fun sendReturnMessage(callType: EnclaveCallType, returnBytes: ByteBuffer?) {
            sendMessage(SocketCallInterfaceMessageType.RETURN, callType.toByte(), returnBytes)
        }

        fun sendExceptionMessage(callType: EnclaveCallType, exceptionBuffer: ByteBuffer) {
            sendMessage(SocketCallInterfaceMessageType.EXCEPTION, callType.toByte(), exceptionBuffer)
        }

        fun handleCallMessage(callMessage: SocketCallInterfaceMessage) {
            val messageType = callMessage.messageType
            require(messageType == SocketCallInterfaceMessageType.CALL)

            val callType = EnclaveCallType.fromByte(callMessage.callTypeID)
            val parameterBytes = checkNotNull(callMessage.payload) { "Received call message without parameter bytes." }

            val returnBuffer = try {
                handleIncomingCall(callType, ByteBuffer.wrap(parameterBytes))
            } catch (t: Throwable) {
                val maybeSanitisedThrowable = if (sanitiseExceptions) sanitiseThrowable(t) else t
                sendExceptionMessage(callType, ByteBuffer.wrap(ThrowableSerialisation.serialise(maybeSanitisedThrowable)))
                return
            }

            sendReturnMessage(callType, returnBuffer)
        }

        fun initiateCall(callType: HostCallType, parameterBuffer: ByteBuffer): ByteBuffer? {
            sendCallMessage(callType, parameterBuffer)

            /** Iterate, handling CALL messages until a message that is not a CALL arrives */
            var replyMessage = receiveMessage()
            while (replyMessage.messageType == SocketCallInterfaceMessageType.CALL) {
                handleCallMessage(replyMessage)
                replyMessage = receiveMessage()
            }

            val replyMessageType = replyMessage.messageType
            val replyPayload = replyMessage.payload

            check(HostCallType.fromByte(replyMessage.callTypeID) == callType)
            check(replyMessageType != SocketCallInterfaceMessageType.CALL)

            if (replyMessageType == SocketCallInterfaceMessageType.EXCEPTION) {
                checkNotNull(replyPayload) { "Received exception message without parameter bytes." }
                throw ThrowableSerialisation.deserialise(replyPayload)
            }

            return replyPayload?.let { ByteBuffer.wrap(replyPayload) }
        }

        /**
         * Handle an initial call.
         * "Initial" calls are calls that are received by the main loop below.
         */
        fun handleInitialCall(message: SocketCallInterfaceMessage) {
            check(message.messageType == SocketCallInterfaceMessageType.CALL)
            check(threadLocalCallContext.get() == null)
            try {
                threadLocalCallContext.set(this)
                handleCallMessage(message)
            } finally {
                threadLocalCallContext.remove()
            }
        }

        /** Handle calls from the host until told by the host to stop. */
        fun handlerLoop() {
            socket.use {
                var message = receiveMessage()
                while (message.messageType != SocketCallInterfaceMessageType.STOP) {
                    handleInitialCall(message)
                    message = receiveMessage()
                }
            }
        }
    }

    /**
     * This contains the call context for the current thread.
     * It is used to link outgoing calls to the appropriate call worker.
     */
    private val threadLocalCallContext = ThreadLocal<EnclaveCallContext>()

    /**
     * Internal method for initiating a host call with specific arguments.
     * This should not be called directly, but instead by implementations in [EnclaveHostInterface].
     */
    override fun executeOutgoingCall(callType: HostCallType, parameterBuffer: ByteBuffer): ByteBuffer? {
        val callContext = checkNotNull(threadLocalCallContext.get()) {
            "Outgoing host calls may not occur outside the context of an enclave call."
        }
        return callContext.initiateCall(callType, parameterBuffer)
    }
}<|MERGE_RESOLUTION|>--- conflicted
+++ resolved
@@ -2,10 +2,7 @@
 
 import com.r3.conclave.common.internal.*
 import com.r3.conclave.enclave.internal.EnclaveUtils.sanitiseThrowable
-<<<<<<< HEAD
 import com.r3.conclave.mail.internal.writeInt
-=======
->>>>>>> 7253c60e
 import com.r3.conclave.utilities.internal.getAllBytes
 import com.r3.conclave.utilities.internal.readIntLengthPrefixBytes
 import com.r3.conclave.utilities.internal.writeIntLengthPrefixBytes
@@ -14,12 +11,8 @@
 import java.io.DataOutputStream
 import java.net.Socket
 import java.nio.ByteBuffer
-<<<<<<< HEAD
 import java.util.concurrent.Executors
 import java.util.concurrent.TimeUnit
-=======
-import java.util.concurrent.*
->>>>>>> 7253c60e
 
 /**
  * This class is the implementation of the [EnclaveHostInterface] for native enclaves.
@@ -33,15 +26,6 @@
         private val port: Int
 ) : EnclaveHostInterface(), Closeable {
     var sanitiseExceptions = false
-<<<<<<< HEAD
-=======
-
-    private lateinit var toHostSocket: Socket
-    private lateinit var toHost: DataOutputStream
-
-    private lateinit var fromHostSocket: Socket
-    private lateinit var fromHost: DataInputStream
->>>>>>> 7253c60e
 
     /** Represents the lifecycle of the interface. */
     sealed class State {
@@ -54,45 +38,6 @@
 
     private lateinit var callExecutor: ExecutorService
 
-<<<<<<< HEAD
-=======
-    private val receiveLoop = object : Runnable {
-        private var done = false
-
-        /** Receive messages in a loop and send them to the appropriate call context. */
-        override fun run() {
-            while (!done) {
-                val message = receiveMessageFromHost()
-                when (message.messageType) {
-                    SocketCallInterfaceMessageType.STOP -> handleStopMessage()
-                    else -> deliverMessageToCallContext(message)
-                }
-            }
-        }
-
-        /** Send the received message to the appropriate call context. */
-        private fun deliverMessageToCallContext(message: SocketCallInterfaceMessage) {
-            val callContext = enclaveCallContexts.computeIfAbsent(message.hostThreadID) {
-                val newCallContext = EnclaveCallContext(message.hostThreadID)
-                callExecutor.execute(newCallContext::handleInitialCall)
-                newCallContext
-            }
-            callContext.enqueueMessage(message)
-        }
-
-        /** The host has told us there will be no more messages, shut everything down. */
-        private fun handleStopMessage() {
-            callExecutor.shutdown()
-            sendMessageToHost(SocketCallInterfaceMessage.STOP_MESSAGE)
-            done = true
-        }
-    }
-
-    private val receiveLoopThread = Thread(receiveLoop, "Enclave message receive loop")
-
-    fun awaitTermination() = receiveLoopThread.join()
-
->>>>>>> 7253c60e
     fun start() {
         synchronized(stateManager) {
             if (stateManager.state == State.Running) return
@@ -101,30 +46,11 @@
             }
 
             try {
-<<<<<<< HEAD
                 /** Send the maximum number of concurrent calls to the host. */
                 Socket(host, port).use {
                     it.tcpNoDelay = true
                     it.getOutputStream().writeInt(maximumConcurrentCalls)
                 }
-=======
-                /**
-                 * Connect sockets and instantiate data input/output streams.
-                 * We need two sockets here because when running inside a Gramine context, there is some extra
-                 * synchronisation which prevents reading and writing from a socket simultaneously and this can cause
-                 * deadlocks between the receive loop thread and the sending thread. It also improves performance a bit!
-                 * Also set tcpNoDelay to true as latency is more important than throughput in this case.
-                 */
-                fromHostSocket = Socket(host, port).apply { tcpNoDelay = true }
-                toHostSocket = Socket(host, port).apply { tcpNoDelay = true }
-
-                toHost = DataOutputStream(toHostSocket.getOutputStream())
-                fromHost = DataInputStream(fromHostSocket.getInputStream())
-
-                /** Read the maximum number of concurrent calls from the host. */
-                val maximumConcurrentCalls = fromHost.readInt()
-                callExecutor = Executors.newFixedThreadPool(maximumConcurrentCalls)
->>>>>>> 7253c60e
 
                 /** Connect sockets and instantiate handler threads. */
                 for (i in 0 until maximumConcurrentCalls) {
@@ -148,13 +74,7 @@
             stateManager.transitionStateFrom<State.Running>(to = State.Stopped) {
                 "Call interface is not running."
             }
-<<<<<<< HEAD
             callExecutor.shutdown()
-=======
-            receiveLoopThread.join()
-            toHostSocket.close()
-            fromHostSocket.close()
->>>>>>> 7253c60e
         }
     }
 
