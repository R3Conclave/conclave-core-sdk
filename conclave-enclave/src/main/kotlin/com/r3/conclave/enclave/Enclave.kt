--- conflicted
+++ resolved
@@ -9,25 +9,13 @@
 import com.r3.conclave.common.internal.SgxReportBody.mrsigner
 import com.r3.conclave.common.internal.attestation.Attestation
 import com.r3.conclave.common.internal.handler.*
-<<<<<<< HEAD
-import com.r3.conclave.common.internal.kds.KDSUtils
-import com.r3.conclave.common.internal.kds.KDSUtils.ABANDONED_HEADER_SIZE
-import com.r3.conclave.common.internal.kds.KDSUtils.getJsonMapper
-import com.r3.conclave.common.kds.MasterKeyType
-=======
 import com.r3.conclave.common.internal.kds.EnclaveKdsConfig
 import com.r3.conclave.common.kds.KDSKeySpec
->>>>>>> 04aabdb0
 import com.r3.conclave.enclave.Enclave.CallState.Receive
 import com.r3.conclave.enclave.Enclave.CallState.Response
 import com.r3.conclave.enclave.Enclave.EnclaveState.*
 import com.r3.conclave.enclave.internal.*
-<<<<<<< HEAD
-import com.r3.conclave.enclave.internal.kds.KDSConfiguration
-import com.r3.conclave.enclave.internal.kds.PrivateKeyEnvelope
-=======
 import com.r3.conclave.enclave.internal.kds.KdsPrivateKeyResponse
->>>>>>> 04aabdb0
 import com.r3.conclave.mail.*
 import com.r3.conclave.mail.internal.DecryptedEnclaveMail
 import com.r3.conclave.mail.internal.EnclaveStateId
@@ -86,11 +74,7 @@
         }
     }
 
-<<<<<<< HEAD
-    private var _kdsEnclaveInstanceInfo: EnclaveInstanceInfo? = null
-=======
     private var kdsEiiForPersistence: EnclaveInstanceInfo? = null
->>>>>>> 04aabdb0
     private lateinit var env: EnclaveEnvironment
     // The signing key pair are assigned with the same value retrieved from getDefaultKey.
     // Such key should always be the same if the enclave is running within the same CPU and having the same MRSIGNER.
@@ -170,11 +154,7 @@
      * The remote attestation object for the KDS enclave this enclave is using for persistence. This will be null if
      * this enclave is not configured to use a KDS.
      */
-<<<<<<< HEAD
-    protected val kdsEnclaveInstanceInfo: EnclaveInstanceInfo? get() = _kdsEnclaveInstanceInfo
-=======
     protected val kdsEnclaveInstanceInfo: EnclaveInstanceInfo? get() = kdsEiiForPersistence
->>>>>>> 04aabdb0
 
     /**
      * If this property is false (the default) then a lock will be taken and the enclave will process mail and calls
@@ -429,16 +409,9 @@
     ) : Handler<AdminHandler> {
         private lateinit var sender: Sender
         private var _enclaveInstanceInfo: EnclaveInstanceInfoImpl? = null
-<<<<<<< HEAD
-        private lateinit var generatedPersistenceKdsPolicyConstraint: EnclaveConstraint
+        private lateinit var persistenceKdsKeySpec: KDSKeySpec
 
         private val messageTypes = HostToEnclave.values()
-        val kdsPostOfficeState = ThreadLocal<KdsPostOfficeState>()
-=======
-        private lateinit var persistenceKdsKeySpec: KDSKeySpec
-
-        private val messageTypes = HostToEnclave.values()
->>>>>>> 04aabdb0
 
         override fun connect(upstream: Sender): AdminHandler {
             sender = upstream
@@ -456,10 +429,6 @@
                 HostToEnclave.CLOSE -> onClose()
                 HostToEnclave.PERSISTENCE_KDS_KEY_SPEC_REQUEST -> onPersistenceKdsKeySpecRequest()
                 HostToEnclave.PERSISTENCE_KDS_PRIVATE_KEY_RESPONSE -> onPersistenceKdsPrivateKeyResponse(input)
-<<<<<<< HEAD
-                HostToEnclave.MAIL_KDS_PRIVATE_KEY_RESPONSE -> onMailKdsPrivateKeyResponse(input)
-=======
->>>>>>> 04aabdb0
             }
         }
 
@@ -536,120 +505,6 @@
             // The enclave is free to not use a KDS so it can ignore the key spec request if a kds config hasn't been
             // defined. The host will see that we've not sent back a key spec.
             val persistenceKeySpec = enclave.env.kdsConfiguration?.persistenceKeySpec ?: return
-<<<<<<< HEAD
-
-            val policyConstraint = persistenceKeySpec.policyConstraint.enclaveConstraint
-
-            val report = env.createReport(null, null)
-            if (persistenceKeySpec.policyConstraint.ownCodeHash) {
-                val mrenclave = SHA256Hash.get(report[body][mrenclave].read())
-                policyConstraint.acceptableCodeHashes.add(mrenclave)
-            }
-            if (persistenceKeySpec.policyConstraint.ownCodeSignerAndProductID) {
-                val mrsigner = SHA256Hash.get(report[body][mrsigner].read())
-                policyConstraint.acceptableSigners.add(mrsigner)
-                policyConstraint.productID = report[body][isvProdId].read()
-            }
-
-            val generatedPolicyConstraintString = policyConstraint.toString()
-            try {
-                generatedPersistenceKdsPolicyConstraint = EnclaveConstraint.parse(generatedPolicyConstraintString)
-            } catch (e: IllegalStateException) {
-                throw IllegalArgumentException("Enclave has an invalid KDS policy constraint: ${e.message}")
-            }
-
-            val policyConstraintBytes = generatedPolicyConstraintString.toByteArray()
-            sendToHost(EnclaveToHost.KDS_KEY_SPEC_RESPONSE, 1 + policyConstraintBytes.size) { buffer ->
-                buffer.put(persistenceKeySpec.masterKeyType.ordinal.toByte())
-                buffer.put(policyConstraintBytes)
-            }
-        }
-
-        private class KDSPrivateKeyResponseContainer(
-            val kdsEnclaveInstanceInfo: EnclaveInstanceInfo,
-            val privateKey: ByteArray,
-            val policyConstraintFromKds: EnclaveConstraint,
-            val masterKeyTypeFromKds: MasterKeyType
-        )
-
-        private fun onPersistenceKdsPrivateKeyResponse(input: ByteBuffer) {
-            check(enclave._kdsEnclaveInstanceInfo == null) { "Enclave has already received a KDS private key" }
-
-            val privateKeyInfo = retrieveKdsPrivateKeyFromResponse(
-                input,
-                enclave.env.kdsConfiguration!!.persistenceKeySpec!!.masterKeyType,
-                generatedPersistenceKdsPolicyConstraint
-            )
-
-            require(privateKeyInfo.policyConstraintFromKds == generatedPersistenceKdsPolicyConstraint) {
-                "KDS response was generated using a different policy constraint from the one configured in the enclave."
-            }
-            enclave._kdsEnclaveInstanceInfo = privateKeyInfo.kdsEnclaveInstanceInfo
-            enclave.persistenceKdsPrivateKey = privateKeyInfo.privateKey
-        }
-
-        private fun retrieveKdsPrivateKeyFromResponse(
-            input: ByteBuffer,
-            masterKeyType: MasterKeyType,
-            constraint: EnclaveConstraint
-        ) : KDSPrivateKeyResponseContainer {
-            val kdsConfig = checkNotNull(enclave.env.kdsConfiguration) {
-                "Host is trying to send a KDS private key but enclave hasn't been configured for one"
-            }
-            val kdsResponseMail =
-                enclave.decryptMail(input.getIntLengthPrefixSlice()) { enclave.encryptionKeyPair.private }
-            val kdsEnclaveInstanceInfo = EnclaveInstanceInfo.deserialize(input.getRemainingBytes())
-
-            verifyKDSAttestationReport(kdsConfig, kdsEnclaveInstanceInfo)
-
-            // Verify KDS encryption key is the same key which encrypted the mail.
-            require(kdsEnclaveInstanceInfo.encryptionKey == kdsResponseMail.authenticatedSender) {
-                "Mail authenticated sender does not match the KDS EnclaveInstanceInfo encryption key."
-            }
-
-            val envelope = verifyKdsPrivateKeyRequestParameters(kdsResponseMail, masterKeyType, constraint)
-            val kdsPrivateKey = kdsResponseMail.bodyAsBytes
-
-            return KDSPrivateKeyResponseContainer(
-                kdsEnclaveInstanceInfo,
-                kdsPrivateKey,
-                envelope.policyConstraint,
-                envelope.masterKeyType
-            )
-        }
-
-        private fun onMailKdsPrivateKeyResponse(input: ByteBuffer) {
-            val threadKdsPostOfficeState = kdsPostOfficeState.get()
-            val privateKeyInfo = retrieveKdsPrivateKeyFromResponse(
-                input,
-                threadKdsPostOfficeState.masterKeyType,
-                threadKdsPostOfficeState.generatedKdsPostOfficePolicyConstraint
-            )
-            require(privateKeyInfo.policyConstraintFromKds == threadKdsPostOfficeState.generatedKdsPostOfficePolicyConstraint) {
-                "KDS response was generated using a different policy constraint from the one configured in the enclave."
-            }
-            require(privateKeyInfo.masterKeyTypeFromKds == threadKdsPostOfficeState.masterKeyType) {
-                "KDS response was generated using a different master key type from the one configured in the enclave."
-            }
-            threadKdsPostOfficeState.postOfficeKdsPrivateKey = privateKeyInfo.privateKey
-        }
-
-        private fun verifyKDSAttestationReport(kdsConfig: KDSConfiguration, kdsEnclaveInstanceInfo: EnclaveInstanceInfo) {
-            try {
-                kdsConfig.kdsEnclaveConstraint.check(kdsEnclaveInstanceInfo)
-            } catch (e: InvalidEnclaveException) {
-                throw IllegalArgumentException("The KDS does not match the enclave's configured KDS constraint", e)
-            }
-        }
-
-        private fun verifyKdsPrivateKeyRequestParameters(
-            enclaveMail: EnclaveMail,
-            masterKeyType: MasterKeyType,
-            constraint: EnclaveConstraint
-        ): PrivateKeyEnvelope {
-            val envelope = requireNotNull(enclaveMail.envelope) {
-                "Mail missing envelope containing request parameters."
-=======
             persistenceKdsKeySpec = KDSKeySpec(
                 KDS_PERSISTENCE_KEY_NAME,
                 persistenceKeySpec.masterKeyType,
@@ -697,7 +552,6 @@
             val kdsConfig = checkNotNull(env.kdsConfiguration) {
                 "Host is attempting to send in a KDS persistence private key even though the enclave is not " +
                         "configured to use a KDS"
->>>>>>> 04aabdb0
             }
             val privateKeyResponse = getKdsPrivateKeyResponse(input)
             enclave.kdsEiiForPersistence = privateKeyResponse.kdsEnclaveInstanceInfo
@@ -707,18 +561,6 @@
             )
         }
 
-<<<<<<< HEAD
-            val privateKeyEnvelope = PrivateKeyEnvelope.deserialize(envelope)
-
-            require(privateKeyEnvelope.policyConstraint == constraint) {
-                "KDS response was generated using a different policy constraint from the one configured in the enclave."
-            }
-
-            require(privateKeyEnvelope.masterKeyType == masterKeyType) {
-                "KDS response was generated using a different master key type from the one configured in the enclave."
-            }
-            return privateKeyEnvelope
-=======
         fun getKdsPrivateKeyResponse(input: ByteBuffer): KdsPrivateKeyResponse {
             val mailDecryptingStream = getMailDecryptingStream(input.getIntLengthPrefixSlice())
             val kdsResponseMail = mailDecryptingStream.decryptMail(enclave.encryptionKeyPair.private)
@@ -726,7 +568,6 @@
             //  can avoid the byte copying done here and in other places.
             val kdsEnclaveInstanceInfo = EnclaveInstanceInfo.deserialize(input.getIntLengthPrefixBytes())
             return KdsPrivateKeyResponse(kdsResponseMail, kdsEnclaveInstanceInfo)
->>>>>>> 04aabdb0
         }
 
         /**
@@ -752,9 +593,6 @@
             sendToHost(EnclaveToHost.ATTESTATION, 0) { }
         }
 
-<<<<<<< HEAD
-        fun sendToHost(type: EnclaveToHost, payloadSize: Int, payload: (ByteBuffer) -> Unit) {
-=======
         fun sendKdsPersistenceKeySpecToHost(keySpec: KDSKeySpec) {
             val nameBytes = keySpec.name.toByteArray()
             val policyConstraintBytes = keySpec.policyConstraint.toByteArray()
@@ -767,7 +605,6 @@
         }
 
         private fun sendToHost(type: EnclaveToHost, payloadSize: Int, payload: (ByteBuffer) -> Unit) {
->>>>>>> 04aabdb0
             sender.send(1 + payloadSize) { buffer ->
                 buffer.put(type.ordinal.toByte())
                 payload(buffer)
@@ -792,15 +629,6 @@
 
     }
 
-<<<<<<< HEAD
-    private fun decryptMail(input: ByteBuffer, privateKeyRetriever: (ByteArray?) -> PrivateKey): EnclaveMail {
-        // Wrap the remaining bytes in a InputStream to avoid copying.
-        val decryptingStream = MailDecryptingStream(input.inputStream())
-        return decryptingStream.decryptMail(privateKeyRetriever)
-    }
-
-=======
->>>>>>> 04aabdb0
     private inner class EnclaveMessageHandler : Handler<EnclaveMessageHandler> {
         private val kdsPrivateKeyCache = ConcurrentHashMap<KDSKeySpec, PrivateKey>()
         private lateinit var sender: Sender
@@ -852,66 +680,6 @@
         // TODO Mail acks: https://r3-cev.atlassian.net/browse/CON-616
         private fun onMail(hostThreadId: Long, input: ByteBuffer) {
             val routingHint = input.getNullable { String(getIntLengthPrefixBytes()) }
-<<<<<<< HEAD
-            val mail = decryptMail(input, ::deriveMailPrivateKey)
-            executeReceive(hostThreadId, { checkMailOrdering(mail) }, { receiveMail(mail, routingHint) })
-        }
-
-        private fun abandonedMrSignerHeader(keyDerivation: ByteArray): Boolean {
-            return keyDerivation.size == ABANDONED_HEADER_SIZE
-        }
-
-        private fun deriveMailPrivateKey(keyDerivation: ByteArray?): PrivateKey {
-            val mailKeyDerivationType: Int = if (keyDerivation == null || abandonedMrSignerHeader(keyDerivation)) {
-                return encryptionKeyPair.private
-            } else {
-                keyDerivation[0].toInt()
-            }
-            return when (mailKeyDerivationType) {
-                MailKeyDerivationType.RANDOM_SESSION_KEY.ordinal -> {
-                    encryptionKeyPair.private
-                }
-                MailKeyDerivationType.KDS_KEY_SPEC.ordinal -> {
-                    //  adminHandler.kdsPostOfficeState.postOfficeKdsPrivateKey will be automagically set
-                    //    in the context of OCall/ECall transactions
-                    retrievePrivateKeyForPostOffice(keyDerivation)
-                }
-                else -> throw MailDecryptionException("Unknown key derivation header $mailKeyDerivationType")
-            }
-        }
-
-        private fun sendPrivateKeyRequestToHost(keyDerivation: ByteArray) {
-            adminHandler.sendToHost(
-                EnclaveToHost.MAIL_KDS_PRIVATE_KEY_REQUEST,
-                keyDerivation.size
-            ) { buffer -> buffer.put(keyDerivation) }
-        }
-
-        private fun retrievePrivateKeyForPostOffice(keyDerivationFromInputArray: ByteArray): Curve25519PrivateKey {
-            check(adminHandler.kdsPostOfficeState.get() == null) { "Non null Post Office state not expected for this thread" }
-
-            val inputStream = DataInputStream(keyDerivationFromInputArray.inputStream())
-            //  This is the type, we do not need use it once deserialized
-            inputStream.read()
-            val kdsPostOfficeKeySpec = KDSUtils.deserializeKeySpec(inputStream)
-
-            val generatedKdsPostOfficePolicyConstraint = try {
-                EnclaveConstraint.parse(kdsPostOfficeKeySpec.policyConstraint)
-            } catch (e: IllegalStateException) {
-                throw IllegalArgumentException("Enclave has an invalid KDS policy constraint: ${e.message}")
-            }
-            adminHandler.kdsPostOfficeState.set(
-                KdsPostOfficeState(
-                    generatedKdsPostOfficePolicyConstraint,
-                    kdsPostOfficeKeySpec.masterKeyType
-                )
-            )
-            //  Note here: "sendPrivateKeyRequestToHost" is an OCall that triggers a synchronous ECall.
-            /// This means that after this gets executed, the member variable adminHandler.kdsPostOfficeState.postOfficeKdsPrivateKey
-            //    will actually be non-null any more (see onKdsPrivateKeyResponseForSpec)
-            sendPrivateKeyRequestToHost(keyDerivationFromInputArray)
-            return Curve25519PrivateKey(adminHandler.kdsPostOfficeState.get().postOfficeKdsPrivateKey!!)
-=======
             // This is the KDS private key response the host made on behalf of the enclave. The host is only required
             // to provide this if the enclave hasn't previously cached the private key this Mail needs. The host
             // determines this by examining the mail's unencrypted derivation header.
@@ -959,7 +727,6 @@
             // issue since the KDS response for all of them will be the same.
             kdsPrivateKeyCache[keySpec] = kdsPrivateKey
             return kdsPrivateKey
->>>>>>> 04aabdb0
         }
 
         private fun onUntrustedHost(stateManager: StateManager<CallState>, hostThreadId: Long, input: ByteBuffer) {
@@ -1274,15 +1041,7 @@
      * If the destination is an enclave then use the overload which takes in an [EnclaveInstanceInfo] instead.
      */
     protected fun postOffice(destinationPublicKey: PublicKey, topic: String): EnclavePostOffice {
-<<<<<<< HEAD
-        synchronized(postOffices) {
-            return postOffices.computeIfAbsent(PublicKeyAndTopic(destinationPublicKey, topic)) {
-                EnclavePostOfficeImpl(destinationPublicKey, topic, null, getSenderPrivateKey())
-            }
-        }
-=======
-        return getCachedPostOffice(destinationPublicKey, topic, null)
->>>>>>> 04aabdb0
+        return getCachedPostOffice(destinationPublicKey, topic, null, getSenderPrivateKey())
     }
 
     /**
@@ -1329,15 +1088,7 @@
      */
     protected fun postOffice(enclaveInstanceInfo: EnclaveInstanceInfo, topic: String): EnclavePostOffice {
         enclaveInstanceInfo as EnclaveInstanceInfoImpl
-<<<<<<< HEAD
-        synchronized(postOffices) {
-            return postOffices.computeIfAbsent(PublicKeyAndTopic(enclaveInstanceInfo.encryptionKey, topic)) {
-                EnclavePostOfficeImpl(enclaveInstanceInfo.encryptionKey, topic, enclaveInstanceInfo.keyDerivation, getSenderPrivateKey())
-            }
-        }
-=======
-        return getCachedPostOffice(enclaveInstanceInfo.encryptionKey, topic, enclaveInstanceInfo.keyDerivation)
->>>>>>> 04aabdb0
+        return getCachedPostOffice(enclaveInstanceInfo.encryptionKey, topic, enclaveInstanceInfo.keyDerivation, getSenderPrivateKey())
     }
 
     /**
@@ -1383,24 +1134,6 @@
         enclaveMessageHandler.postMail(encryptedMail, routingHint)
     }
 
-<<<<<<< HEAD
-    private fun getSenderPrivateKey(): PrivateKey {
-        val threadPostOfficeState = adminHandler.kdsPostOfficeState.get()
-
-        return if (threadPostOfficeState?.postOfficeKdsPrivateKey != null) {
-            adminHandler.kdsPostOfficeState.remove()
-            Curve25519PrivateKey(threadPostOfficeState.postOfficeKdsPrivateKey!!)
-        } else {
-            encryptionKeyPair.private
-        }
-    }
-
-    private inner class EnclavePostOfficeImpl(
-        destinationPublicKey: PublicKey,
-        topic: String,
-        override val keyDerivation: ByteArray?,
-        override val senderPrivateKey: PrivateKey
-=======
     /**
      * [EnclavePostOffice] for creating response mail using the enclave's random session key.
      */
@@ -1408,7 +1141,6 @@
         destinationPublicKey: PublicKey,
         topic: String,
         override val keyDerivation: ByteArray?,
->>>>>>> 04aabdb0
     ) : EnclavePostOffice(destinationPublicKey, topic) {
         private var sequenceNumber: Long = 0
 
@@ -1416,9 +1148,6 @@
             minSizePolicy = defaultMinSizePolicy
         }
 
-<<<<<<< HEAD
-        override fun getPrivateHeader(): ByteArray? {
-=======
         override val nextSequenceNumber: Long get() = sequenceNumber
 
         override fun getAndIncrementSequenceNumber(): Long = sequenceNumber++
@@ -1426,7 +1155,6 @@
         override val senderPrivateKey: PrivateKey get() = encryptionKeyPair.private
 
         override val privateHeader: ByteArray? get() {
->>>>>>> 04aabdb0
             return enclaveMessageHandler.currentReceiveContext?.let { receiveContext ->
                 receiveContext.pendingPostMails++
                 getMailPrivateHeader(receiveContext, destinationPublicKey)
