--- conflicted
+++ resolved
@@ -1015,12 +1015,8 @@
 
     /**
      * Invoked when a mail has been delivered by the host (via [com.r3.conclave.host.EnclaveHost.deliverMail]),
-<<<<<<< HEAD
-     * successfully decrypted and authenticated (so the [EnclaveMail.getAuthenticatedSender](https://docs.conclave.net/api/-conclave%20-core/com.r3.conclave.mail/-enclave-mail/get-authenticated-sender.html) property is reliable).
-=======
      * successfully decrypted and authenticated (so the [EnclaveMail.getAuthenticatedSender](https://docs.conclave.net/api/-conclave%20-core/com.r3.conclave.mail/-enclave-mail/get-authenticated-sender.html)
      * property is reliable).
->>>>>>> 2351a6b7
      *
      * Default implementation throws [UnsupportedOperationException] so you should not
      * perform a supercall.
