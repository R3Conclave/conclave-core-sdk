--- conflicted
+++ resolved
@@ -149,8 +149,6 @@
 
     /** The serializable remote attestation object for this enclave instance. */
     protected val enclaveInstanceInfo: EnclaveInstanceInfo by lazy {
-<<<<<<< HEAD
-=======
         generateEnclaveInstanceInfo()
     }
 
@@ -158,7 +156,6 @@
      * Create an enclave instance info object.
      */
     private fun generateEnclaveInstanceInfo(): EnclaveInstanceInfoImpl {
->>>>>>> f3af1b15
         val attestation = env.hostInterface.getAttestation()
         val attestationReportBody = attestation.reportBody
         val enclaveReportBody = getEnclaveInstanceInfoQuoteCallHandler.mostRecentQuote[quote][reportBody]
@@ -176,11 +173,7 @@
             "The enclave mode of the attestation (${attestation.enclaveMode}) does not match ${env.enclaveMode}"
         }
 
-<<<<<<< HEAD
-        EnclaveInstanceInfoImpl(
-=======
         return EnclaveInstanceInfoImpl(
->>>>>>> f3af1b15
                 signatureKey,
                 encryptionKeyPair.public as Curve25519PublicKey,
                 attestation
