package com.r3.conclave.enclave.internal

import com.r3.conclave.common.EnclaveMode
import com.r3.conclave.common.internal.*
import com.r3.conclave.common.internal.SgxAttributes.flags
import com.r3.conclave.common.internal.SgxReport.body
import com.r3.conclave.common.internal.SgxReportBody.attributes
import com.r3.conclave.enclave.Enclave
import com.r3.conclave.utilities.internal.EnclaveContext
import com.r3.conclave.utilities.internal.getRemainingBytes
import com.r3.conclave.utilities.internal.getRemainingString
import java.lang.reflect.InvocationTargetException
import java.nio.ByteBuffer
import java.security.SecureRandom
import java.util.*
import java.util.concurrent.atomic.AtomicLong

@PotentialPackagePrivate
class NativeEnclaveEnvironment(
    enclaveClass: Class<*>,
    override val hostInterface: NativeEnclaveHostInterface
) : EnclaveEnvironment(loadEnclaveProperties(enclaveClass, false), null) {
    companion object {
        // The use of reflection is not ideal but Kotlin does not have the concept of package-private visibility.
        // Kotlin's internal visibility is still public under the hood and can be accessed without suppressing access checks.
        private val initialiseMethod =
                Enclave::class.java.getDeclaredMethod("initialise", EnclaveEnvironment::class.java)
                        .apply { isAccessible = true }

        /**
         * The singleton host interface for the user enclave.
         * This is passed into the [NativeEnclaveEnvironment] instance when it is instantiated.
         * See [initialiseEnclave] below.
         */
        private val singletonHostInterface = NativeEnclaveHostInterface().apply {
            registerCallHandler(EnclaveCallType.INITIALISE_ENCLAVE, object : CallHandler {
                var isInitialised = false
                override fun handleCall(parameterBuffer: ByteBuffer): ByteBuffer? {
                    synchronized(this) {
                        check(!isInitialised) { "Enclave has already been initialised." }
                        initialiseEnclave(parameterBuffer)
                        isInitialised = true
                    }
                    return null
                }
            })
        }

        /**
         * Entry point for messages arriving from the host.
         *
         * @param callTypeID The type of the call this is for, encoded as byte.
         * @param nativeMessageType The purpose of the message (call/exception/return etc)
         * @param dataBuffer The chunk of data from the host.
         */
        @JvmStatic
        fun enclaveEntry(callTypeID: Byte, nativeMessageType: CallInterfaceMessageType, dataBuffer: ByteBuffer) {
<<<<<<< HEAD
            singletonHostInterface.handleEcall(callTypeID, nativeMessageType, dataBuffer)
=======
            singletonHostInterface.handleECall(callTypeID, nativeMessageType, dataBuffer)
>>>>>>> f3af1b15
        }

        private fun seedRandom() {
            // java.util.Random is not designed for secure use and is even more insecure inside an
            // enclave as it uses nanoTime for seeding. We can harden this implementation by seeding
            // java.util.Random with java.util.SecureRandom in order to create a pseudorandom sequence
            // from a truly random seed.

            // There is no way to provide a global seed for the random number. Looking at util/Random.java
            // in the OpenJDK though you can see that it is seeded from the time, combined with a field
            // named "seedUniquifier" that is updated on each random object creation. We can get hold
            // of this field and initialise it with a true random number to create a truly random
            // seed.
            try {
                // Get the field that is used to ensure each instance of Random() creates a new
                // sequence of numbers, even if the time (used as a seed) has not changed.
                val seedUniquifierField = Random::class.java.getDeclaredField("seedUniquifier")
                seedUniquifierField.isAccessible = true
                val seedUniquifier = seedUniquifierField.get(null) as AtomicLong
                seedUniquifierField.isAccessible = false

                // Set the field to a truly random initialiser value. This is XOR'd with the system
                // time (which comes from the host so may not be safe) to seed the random number
                // generator.
                val seed = SecureRandom()
                seedUniquifier.set(seed.nextLong())
            } catch (e: Exception) {
                throw InternalError("Could not set Random seed. Failed to access the seedUniquifier field.", e)
            }
        }

        private fun initialiseEnclave(buffer: ByteBuffer) {
            seedRandom()

            val enclaveClassName = buffer.getRemainingString()
            // TODO We need to load the enclave in a custom classloader that locks out internal packages of the public API.
            //      This wouldn't be needed with Java modules, but the enclave environment runs in Java 8.
            val enclaveClass = Class.forName(enclaveClassName)
            try {
                val enclave = enclaveClass.asSubclass(Enclave::class.java)
                    .getDeclaredConstructor()
                    .apply { isAccessible = true }
                    .newInstance()
                val env = NativeEnclaveEnvironment(enclaveClass, singletonHostInterface)
                env.hostInterface.sanitiseExceptions = (env.enclaveMode == EnclaveMode.RELEASE)
                initialiseMethod.invoke(enclave, env)
            } catch (e: InvocationTargetException) {
                throw e.cause ?: e
            }
        }
    }

    private var isEnclaveDebug: Boolean? = null

    override fun createReport(
        targetInfo: ByteCursor<SgxTargetInfo>?,
        reportData: ByteCursor<SgxReportData>?
    ): ByteCursor<SgxReport> {
        val report = Cursor.allocate(SgxReport)
        Native.createReport(
            targetInfo?.buffer?.getRemainingBytes(avoidCopying = true),
            reportData?.buffer?.getRemainingBytes(avoidCopying = true),
            report.buffer.array()
        )
        return report
    }

    override fun setupFileSystems(
        inMemoryFsSize: Long,
        persistentFsSize: Long,
        inMemoryMountPath: String,
        persistentMountPath: String,
        encryptionKey: ByteArray
    ) {
        val inMemoryMountPathModified =
            if (inMemoryMountPath.endsWith("/")) inMemoryMountPath else "$inMemoryMountPath/"
        val persistentMountPathModified =
            if (persistentMountPath.endsWith("/")) persistentMountPath else "$persistentMountPath/"
        Native.setupFileSystems(
            inMemoryFsSize,
            persistentFsSize,
            inMemoryMountPathModified,
            persistentMountPathModified,
            encryptionKey
        )
    }

    override val enclaveMode: EnclaveMode
        get() {
            return when {
                // Important that the simulation flag is checked first because simulation mode has debug=true as well.
                Native.isEnclaveSimulation() -> EnclaveMode.SIMULATION
                isDebugMode() -> EnclaveMode.DEBUG
                else -> EnclaveMode.RELEASE
            }
        }

    override fun sealData(toBeSealed: PlaintextAndEnvelope): ByteArray {
        val sealedData = ByteArray(Native.calcSealedBlobSize(
            toBeSealed.plaintext.size,
            toBeSealed.authenticatedData?.size ?: 0
        ))
        Native.sealData(
            sealedData,
            0,
            sealedData.size,
            toBeSealed.plaintext,
            0,
            toBeSealed.plaintext.size,
            toBeSealed.authenticatedData,
            0,
            toBeSealed.authenticatedData?.size ?: 0
        )
        return sealedData
    }

    override fun unsealData(sealedBlob: ByteBuffer): PlaintextAndEnvelope {
        require(sealedBlob.hasRemaining())
        val sealedBytes = sealedBlob.getRemainingBytes()
        val plaintext = ByteArray(Native.plaintextSizeFromSealedData(sealedBytes))
        val authenticatedData = Native.authenticatedDataSize(sealedBytes).let { if (it > 0) ByteArray(it) else null }

        Native.unsealData(
            sealedBytes,
            0,
            sealedBytes.size,
            plaintext,
            0,
            plaintext.size,
            authenticatedData,
            0,
            authenticatedData?.size ?: 0
        )

        return PlaintextAndEnvelope(plaintext, authenticatedData)
    }

    override fun getSecretKey(keyRequest: ByteCursor<SgxKeyRequest>): ByteArray {
        val keyOut = ByteArray(SgxKey128Bit.size)
        Native.getKey(keyRequest.buffer.getRemainingBytes(avoidCopying = true), keyOut)
        return keyOut
    }

    /**
     * @return true if the enclave was loaded in debug mode, i.e. its report's `DEBUG` flag is set, false otherwise.
     */
    private fun isDebugMode(): Boolean {
        val isEnclaveDebug = this.isEnclaveDebug
        return if (isEnclaveDebug == null) {
            val report = createReport(null, null)
            val result = report[body][attributes][flags].isSet(SgxEnclaveFlags.DEBUG)
            this.isEnclaveDebug = result
            result
        } else {
            isEnclaveDebug
        }
    }

    // Static enclave registration
    init {
        val alwaysInsideEnclave = object : EnclaveContext {
            override fun isInsideEnclave() = true
        }
        EnclaveContext.Companion::class.java.getDeclaredField("instance")
            .apply { isAccessible = true }
            .set(null, alwaysInsideEnclave)
    }
}<|MERGE_RESOLUTION|>--- conflicted
+++ resolved
@@ -55,11 +55,7 @@
          */
         @JvmStatic
         fun enclaveEntry(callTypeID: Byte, nativeMessageType: CallInterfaceMessageType, dataBuffer: ByteBuffer) {
-<<<<<<< HEAD
-            singletonHostInterface.handleEcall(callTypeID, nativeMessageType, dataBuffer)
-=======
             singletonHostInterface.handleECall(callTypeID, nativeMessageType, dataBuffer)
->>>>>>> f3af1b15
         }
 
         private fun seedRandom() {
