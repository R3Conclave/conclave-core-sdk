package com.r3.conclave.enclave.internal

import com.r3.conclave.common.EnclaveMode
import com.r3.conclave.common.internal.CallHandler
import com.r3.conclave.common.internal.EnclaveCallType
import com.r3.conclave.enclave.Enclave
import com.r3.conclave.utilities.internal.getRemainingString
import java.lang.NumberFormatException
import java.nio.ByteBuffer
import kotlin.system.exitProcess
<<<<<<< HEAD

class GramineEntryPoint {

    companion object {
        private const val USAGE_STRING = "usage: GramineEntryPoint <port>"
        private const val EXIT_ERR = -1

        // TODO: Determine this properly!
        private const val MAX_CONCURRENCY = 8

        /** The host passes the port on the command line. */
        private fun getPortFromArgs(args: Array<String>): Int {
            if (args.isEmpty()) {
                System.err.println(USAGE_STRING)
                exitProcess(EXIT_ERR)
            }

            return try {
                args[0].toUInt().toInt()
            } catch (e: NumberFormatException) {
                System.err.println("Expected port number, but got '${args[0]}'.")
                exitProcess(EXIT_ERR)
            }
        }

        fun initialiseEnclave(enclaveClassName: String, hostInterface: SocketEnclaveHostInterface) {
            val enclaveClass = Class.forName(enclaveClassName)
            val env = GramineEnclaveEnvironment(enclaveClass, hostInterface)
            val enclave = enclaveClass.asSubclass(Enclave::class.java)
                    .getDeclaredConstructor()
                    .apply { isAccessible = true }
                    .newInstance()
            val initialiseMethod = Enclave::class.java.getDeclaredMethod(
                    "initialise", EnclaveEnvironment::class.java).apply { isAccessible = true }
            env.hostInterface.sanitiseExceptions = (env.enclaveMode == EnclaveMode.RELEASE)
            initialiseMethod.invoke(enclave, env)
        }

        @JvmStatic
        fun main(args: Array<String>) {
            val port = getPortFromArgs(args)
            val hostInterface = SocketEnclaveHostInterface("127.0.0.1", port, MAX_CONCURRENCY)

            /** Register the enclave initialisation call handler. */
            hostInterface.registerCallHandler(EnclaveCallType.INITIALISE_ENCLAVE, object : CallHandler {
                override fun handleCall(parameterBuffer: ByteBuffer): ByteBuffer? {
                    initialiseEnclave(parameterBuffer.getRemainingString(), hostInterface)
                    return null
                }
            })

            /**
             * Start the interface and await termination.
             * TODO: Re-use the main thread (here) for the interface receive loop
             */
            hostInterface.use {
                it.start()
                it.awaitTermination()
            }
=======

object GramineEntryPoint {
    private const val USAGE_STRING = "usage: GramineEntryPoint <port>"
    private const val EXIT_ERR = -1

    /** The host passes the port on the command line. */
    private fun getPortFromArgs(args: Array<String>): Int {
        if (args.isEmpty()) {
            System.err.println(USAGE_STRING)
            exitProcess(EXIT_ERR)
        }

        val port = try {
            args[0].toInt()
        } catch (e: NumberFormatException) {
            System.err.println("${args[0]} is not a valid port number.")
            exitProcess(EXIT_ERR)
        }

        if (port > 65535 || port < 0) {
            System.err.println("$port is not a valid port number. Value must be between 0 and 65535.")
            exitProcess(EXIT_ERR)
        }

        return port
    }

    private fun initialiseEnclave(enclaveClassName: String, hostInterface: SocketEnclaveHostInterface) {
        val enclaveClass = Class.forName(enclaveClassName)
        val env = GramineDirectEnclaveEnvironment(enclaveClass, hostInterface)
        val enclave = enclaveClass.asSubclass(Enclave::class.java)
                .getDeclaredConstructor()
                .apply { isAccessible = true }
                .newInstance()
        val initialiseMethod = Enclave::class.java.getDeclaredMethod(
                "initialise", EnclaveEnvironment::class.java).apply { isAccessible = true }
        env.hostInterface.sanitiseExceptions = (env.enclaveMode == EnclaveMode.RELEASE)
        initialiseMethod.invoke(enclave, env)
    }

    @JvmStatic
    fun main(args: Array<String>) {
        val port = getPortFromArgs(args)
        val hostInterface = SocketEnclaveHostInterface("127.0.0.1", port)

        /** Register the enclave initialisation call handler. */
        hostInterface.registerCallHandler(EnclaveCallType.INITIALISE_ENCLAVE, object : CallHandler {
            override fun handleCall(parameterBuffer: ByteBuffer): ByteBuffer? {
                initialiseEnclave(parameterBuffer.getRemainingString(), hostInterface)
                return null
            }
        })

        /**
         * Start the interface and await termination.
         * TODO: Re-use the main thread (here) for the interface receive loop
         */
        hostInterface.use {
            it.start()
            it.awaitTermination()
>>>>>>> 7253c60e
        }
    }
}<|MERGE_RESOLUTION|>--- conflicted
+++ resolved
@@ -8,67 +8,6 @@
 import java.lang.NumberFormatException
 import java.nio.ByteBuffer
 import kotlin.system.exitProcess
-<<<<<<< HEAD
-
-class GramineEntryPoint {
-
-    companion object {
-        private const val USAGE_STRING = "usage: GramineEntryPoint <port>"
-        private const val EXIT_ERR = -1
-
-        // TODO: Determine this properly!
-        private const val MAX_CONCURRENCY = 8
-
-        /** The host passes the port on the command line. */
-        private fun getPortFromArgs(args: Array<String>): Int {
-            if (args.isEmpty()) {
-                System.err.println(USAGE_STRING)
-                exitProcess(EXIT_ERR)
-            }
-
-            return try {
-                args[0].toUInt().toInt()
-            } catch (e: NumberFormatException) {
-                System.err.println("Expected port number, but got '${args[0]}'.")
-                exitProcess(EXIT_ERR)
-            }
-        }
-
-        fun initialiseEnclave(enclaveClassName: String, hostInterface: SocketEnclaveHostInterface) {
-            val enclaveClass = Class.forName(enclaveClassName)
-            val env = GramineEnclaveEnvironment(enclaveClass, hostInterface)
-            val enclave = enclaveClass.asSubclass(Enclave::class.java)
-                    .getDeclaredConstructor()
-                    .apply { isAccessible = true }
-                    .newInstance()
-            val initialiseMethod = Enclave::class.java.getDeclaredMethod(
-                    "initialise", EnclaveEnvironment::class.java).apply { isAccessible = true }
-            env.hostInterface.sanitiseExceptions = (env.enclaveMode == EnclaveMode.RELEASE)
-            initialiseMethod.invoke(enclave, env)
-        }
-
-        @JvmStatic
-        fun main(args: Array<String>) {
-            val port = getPortFromArgs(args)
-            val hostInterface = SocketEnclaveHostInterface("127.0.0.1", port, MAX_CONCURRENCY)
-
-            /** Register the enclave initialisation call handler. */
-            hostInterface.registerCallHandler(EnclaveCallType.INITIALISE_ENCLAVE, object : CallHandler {
-                override fun handleCall(parameterBuffer: ByteBuffer): ByteBuffer? {
-                    initialiseEnclave(parameterBuffer.getRemainingString(), hostInterface)
-                    return null
-                }
-            })
-
-            /**
-             * Start the interface and await termination.
-             * TODO: Re-use the main thread (here) for the interface receive loop
-             */
-            hostInterface.use {
-                it.start()
-                it.awaitTermination()
-            }
-=======
 
 object GramineEntryPoint {
     private const val USAGE_STRING = "usage: GramineEntryPoint <port>"
@@ -129,7 +68,6 @@
         hostInterface.use {
             it.start()
             it.awaitTermination()
->>>>>>> 7253c60e
         }
     }
 }