--- conflicted
+++ resolved
@@ -3,22 +3,13 @@
 import com.r3.conclave.common.EnclaveMode
 import com.r3.conclave.common.internal.CallHandler
 import com.r3.conclave.common.internal.EnclaveCallType
-<<<<<<< HEAD
-import com.r3.conclave.common.internal.PluginUtils.GRAMINE_MANIFEST
-import com.r3.conclave.common.internal.PluginUtils.GRAMINE_SGX_MANIFEST
-import com.r3.conclave.enclave.Enclave
-import com.r3.conclave.utilities.internal.getRemainingString
-import java.io.File
-=======
 import com.r3.conclave.common.internal.PluginUtils.PYTHON_FILE
 import com.r3.conclave.enclave.Enclave
 import com.r3.conclave.utilities.internal.getRemainingString
 import com.r3.conclave.utilities.internal.parseHex
->>>>>>> 1560e41d
 import java.lang.reflect.InvocationTargetException
 import java.lang.reflect.Method
 import java.nio.ByteBuffer
-import java.nio.file.Files
 import java.nio.file.Path
 import kotlin.system.exitProcess
 import java.lang.Boolean.parseBoolean
@@ -81,18 +72,6 @@
 
     private fun initialiseEnclave(
         enclaveClassName: String,
-<<<<<<< HEAD
-        hostInterface: SocketEnclaveHostInterface,
-        pythonScript: Path?,
-        enclaveMode: EnclaveMode
-    ) {
-        val enclaveClass = Class.forName(enclaveClassName)
-        val enclave = enclaveClass.asSubclass(Enclave::class.java)
-            .getDeclaredConstructor()
-            .apply { isAccessible = true }
-            .newInstance()
-        if (pythonScript != null) {
-=======
         hostInterface: SocketEnclaveHostInterface
     ) {
         val enclaveClass = Class.forName(enclaveClassName)
@@ -101,19 +80,13 @@
                 .apply { isAccessible = true }
                 .newInstance()
         if (isPythonEnclave) {
->>>>>>> 1560e41d
             require(enclave.javaClass.name == "com.r3.conclave.python.PythonEnclaveAdapter")
             enclave.javaClass
                     .getAccessibleMethod("setUserPythonScript", Path::class.java)
                     .execute(enclave, Paths.get(PYTHON_FILE))
         }
-<<<<<<< HEAD
-        val env = GramineEnclaveEnvironment(enclaveClass, hostInterface, enclaveMode)
-        env.hostInterface.sanitiseExceptions = (env.enclaveMode == EnclaveMode.RELEASE)
-=======
         val env = createEnclaveEnvironment(enclaveClass, hostInterface)
         hostInterface.sanitiseExceptions = (env.enclaveMode == EnclaveMode.RELEASE)
->>>>>>> 1560e41d
         Enclave::class.java
             .getAccessibleMethod("initialise", EnclaveEnvironment::class.java)
             .execute(enclave, env)
@@ -139,56 +112,4 @@
             throw e.cause ?: e
         }
     }
-<<<<<<< HEAD
-
-    private fun determineEnclaveMode(): EnclaveMode {
-        return if (File(GRAMINE_MANIFEST).exists()) {
-            EnclaveMode.SIMULATION;
-        } else {
-            val sgxManifest = Paths.get(GRAMINE_SGX_MANIFEST)
-            require(Files.exists(sgxManifest)) { "Could not determine the enclave mode from the manifest files" }
-
-            val debugString = System.getenv("SGX_DEBUG")
-            checkNotNull(debugString) { "Debug mode not found in the manifest" }
-
-            if (debugString.toBoolean()) {
-                EnclaveMode.DEBUG
-            } else {
-                EnclaveMode.RELEASE
-            }
-        }
-    }
-
-    @JvmStatic
-    fun main(args: Array<String>) {
-        val port = getPortFromArgs(args)
-        val hostInterface = SocketEnclaveHostInterface("127.0.0.1", port)
-        // TODO The enclave should expect the python script to exist at a pre-defined location in the Gramine
-        //  filesystem, and it should be part of the manifest to ensure it's the same script from build time.
-        val pythonScript = args.getOrNull(1)?.let { Paths.get(it) }
-
-        /** Register the enclave initialisation call handler. */
-        hostInterface.registerCallHandler(EnclaveCallType.INITIALISE_ENCLAVE, object : CallHandler {
-            override fun handleCall(parameterBuffer: ByteBuffer): ByteBuffer? {
-                initialiseEnclave(
-                    parameterBuffer.getRemainingString(),
-                    hostInterface,
-                    pythonScript,
-                    determineEnclaveMode()
-                )
-                return null
-            }
-        })
-
-        /**
-         * Start the interface and await termination.
-         * TODO: Re-use the main thread (here) for the interface receive loop
-         */
-        hostInterface.use {
-            it.start()
-            it.awaitTermination()
-        }
-    }
-=======
->>>>>>> 1560e41d
 }