--- conflicted
+++ resolved
@@ -20,11 +20,7 @@
         // CTypeConversion.asByteBuffer however uses native byte order. So to make sure we don't break code that
         // assumes the default, we switch back to big endian.
         ByteBuffer parameterBuffer = CTypeConversion.asByteBuffer(data, dataLengthBytes).order(ByteOrder.BIG_ENDIAN).asReadOnlyBuffer();
-<<<<<<< HEAD
-        NativeEnclaveEnvironment.enclaveEntry(callTypeID, CallInterfaceMessageType.Companion.fromByte(messageTypeID), parameterBuffer);
-=======
         NativeEnclaveEnvironment.enclaveEntry(callTypeID, CallInterfaceMessageType.fromByte(messageTypeID), parameterBuffer);
->>>>>>> f3af1b15
     }
 
     @CEntryPoint(name = "Java_com_r3_conclave_enclave_internal_substratevm_EntryPoint_internalError")
