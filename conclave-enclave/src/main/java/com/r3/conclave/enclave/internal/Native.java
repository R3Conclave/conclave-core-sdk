--- conflicted
+++ resolved
@@ -5,15 +5,6 @@
  */
 public class Native {
     /**
-<<<<<<< HEAD
-     * Makes an OCALL.
-     * @param callTypeID When the host initiates a call, this contains the host call type. If the Ocall is a return or
-     *                   an exception, then it is the type of the corresponding call.
-     * @param messageTypeID The message type (call/return/exception) of the message, encoded as a byte.
-     * @param data The chunk of data to be passed to the ocall.
-     */
-    public static native void jvmOcall(byte callTypeID, byte messageTypeID, byte[] data);
-=======
      * Makes an OCall.
      * @param callTypeID When the host initiates a call, this contains the host call type. If the OCall is a return or
      *                   an exception, then it is the type of the corresponding call.
@@ -21,7 +12,6 @@
      * @param data The chunk of data to be passed to the OCall.
      */
     public static native void jvmOCall(byte callTypeID, byte messageTypeID, byte[] data);
->>>>>>> f3af1b15
 
     /**
      * Thin JNI wrapper around `sgx_create_report`.
