--- conflicted
+++ resolved
@@ -7,21 +7,4 @@
 enclaveMode=$1
 runtimeType=$2
 
-<<<<<<< HEAD
-if [ $enclaveMode != "Simulation" ]; then
-    # Hardware tests
-    # Teardown any aesmd container that might be left running, build and start the aesmd container.
-    # The driver is expected to already be installed and loaded on the CI agent.
-    teardownAESM
-    startAESMContainer
-fi
-
-runDocker $container_image_integration_tests_build "cd integration-tests && ./gradlew -PenclaveMode=$enclaveMode -PruntimeType=$runtimeType test -s -i"
-
-if [ $enclaveMode != "Simulation" ]; then
-    # Teardown AESM container
-    teardownAESM
-fi
-=======
-runDocker $container_image_integration_tests_build "cd integration-tests && ./gradlew -PenclaveMode=$enclaveMode test -s -i"
->>>>>>> 67d53cf9
+runDocker $container_image_integration_tests_build "cd integration-tests && ./gradlew -PenclaveMode=$enclaveMode -PruntimeType=$runtimeType test -s -i"