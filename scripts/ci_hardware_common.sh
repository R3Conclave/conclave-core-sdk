--- conflicted
+++ resolved
@@ -9,16 +9,7 @@
 }
 
 function loadAESMImage() {
-    filename=$code_host_dir/containers/aesmd/build/aesmd-docker-image.tar.gz
     if [ -z "${DOCKER_IMAGE_LOAD:-}" ] || [ "${DOCKER_IMAGE_LOAD}" == "1" ]; then
-<<<<<<< HEAD
-      if [ ! -f $filename ]; then
-        # The compressed file was split into smaller files.
-        # Recreate the original file and delete the smaller ones.
-        cat $filename.part* > $filename && rm $filename.part*
-      fi
-      docker load -i $filename
-=======
         filename=$code_host_dir/containers/aesmd/build/aesmd-docker-image.tar.gz
         if [ ! -f $filename ]; then
           # The compressed file was split into smaller files.
@@ -26,7 +17,6 @@
           cat $filename.part* > $filename && rm $filename.part*
         fi
         docker load -i $filename
->>>>>>> 04aabdb0
     fi
 }
 
