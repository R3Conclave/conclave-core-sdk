#include <jni.h>
#include <enclave_jni.h>
#include <jni_utils.h>
#include <os_support.h>
#include <jvm_t.h>
#include <singleton_jvm.h>
#include <dlsym_symbols.h>
#include <enclave_thread.h>
#include <aex_assert.h>

#include <sgx_eid.h>
#include <sgx_tseal.h>
#include <sgx_errors.h>
#include <sgx_trts.h>
#include <sgx_utils.h>
#include <se_memcpy.h>

#include <string>
#include <vector>
#include <cstdlib>
#include <algorithm>
#include <stdexcept>


namespace {

// TODO: Fix C++ exception catching in SGX and terminate with an exception instead of aborting
void abortOnJniException(JNIEnv *jniEnv) {
    if (jniEnv->ExceptionCheck() == JNI_TRUE) {
        jniEnv->ExceptionDescribe();
        abort();
    }
}

// Helper function to validate needed sealing structure.
bool validateArrayOffsetLength(JNIEnv* jniEnv, const jbyteArray arr, jint offset, jint size,
                               const std::string &fieldName) {
    if (size > 0) {
        if (!arr) {
            raiseException(jniEnv, ("invalid " + fieldName).c_str());
            return false;
        } else if (jniEnv->GetArrayLength(arr) < (offset + size)) {
            raiseException(jniEnv, (fieldName + " array too small").c_str());
            return false;
        }
    } else if (size < 0) {
        raiseException(jniEnv, (fieldName + " array has a negative size").c_str());
        return false;
    }
    return true;
}

// Checks the arguments passed on to sealing functions.
bool validateSealDataArgs
        (JNIEnv* jniEnv, const jbyteArray authenticatedData, jint authenticatedDataOffset,
         jint authenticatedDataSize,
         jbyteArray plaintext, jint plaintextOffset, jint plaintextSize,
         const jbyteArray output = nullptr, jint outputOffset = 0, jint outputLength = 0) {

    if (!validateArrayOffsetLength(jniEnv, plaintext, plaintextOffset, plaintextSize,
                                         "plaintext"))
        return false;

    if (authenticatedDataSize && !validateArrayOffsetLength(jniEnv, authenticatedData, authenticatedDataOffset,
                                                             authenticatedDataSize,
                                                             "authenticatedData"))
        return false;

    if (outputLength && !validateArrayOffsetLength(jniEnv, output, outputOffset, outputLength, "output"))
        return false;

    return true;
}

}

extern "C" {

<<<<<<< HEAD
JNIEXPORT void JNICALL Java_com_r3_conclave_enclave_internal_Native_jvmOcall
=======
JNIEXPORT void JNICALL Java_com_r3_conclave_enclave_internal_Native_jvmOCall
>>>>>>> f3af1b15
        (JNIEnv *jniEnv, jclass, jbyte callTypeID, jbyte messageTypeID, jbyteArray data) {
    auto size = jniEnv->GetArrayLength(data);
    abortOnJniException(jniEnv);
    auto inputBuffer = jniEnv->GetByteArrayElements(data, nullptr);
    abortOnJniException(jniEnv);

    // If the data is "small" we can pass it on the untrusted stack and
    // save ourselves 2 ocalls and a malloc/free!
    if (size < 131072) {
        auto returnCode = jvm_ocall_stack(callTypeID, messageTypeID, inputBuffer, size);
        jniEnv->ReleaseByteArrayElements(data, inputBuffer, 0);
        if (returnCode != SGX_SUCCESS) {
            raiseException(jniEnv, getErrorMessage(returnCode));
        }
        return;
    }

    void *inputBufferUntrusted = NULL;
    auto returnCode = allocate_untrusted_memory(&inputBufferUntrusted, size);
    if (returnCode != SGX_SUCCESS) {
        raiseException(jniEnv, getErrorMessage(returnCode));
    } else if (inputBufferUntrusted == NULL) {
        raiseException(jniEnv, "Failed to allocate host side buffer for ocall data.");
    } else if (!sgx_is_outside_enclave(inputBufferUntrusted, size)) {
        // This suggests a malicious host so just abort the enclave.
        abort();
    }

    memcpy(inputBufferUntrusted, inputBuffer, size);
    jniEnv->ReleaseByteArrayElements(data, inputBuffer, 0);

    returnCode = jvm_ocall_heap(callTypeID, messageTypeID, inputBufferUntrusted, size);
    if (returnCode != SGX_SUCCESS) {
        raiseException(jniEnv, getErrorMessage(returnCode));
    }

    returnCode = free_untrusted_memory(&inputBufferUntrusted);
    if (returnCode != SGX_SUCCESS) {
        raiseException(jniEnv, getErrorMessage(returnCode));
    }
}

JNIEXPORT void JNICALL Java_com_r3_conclave_enclave_internal_Native_createReport
        (JNIEnv *jniEnv, jclass, jbyteArray targetInfoIn, jbyteArray reportDataIn, jbyteArray reportOut) {
    jbyte *target_info = nullptr;
    if (targetInfoIn != nullptr) {
        target_info = jniEnv->GetByteArrayElements(targetInfoIn, nullptr);
    }
    jbyte *report_data = nullptr;
    if (reportDataIn != nullptr) {
        report_data = jniEnv->GetByteArrayElements(reportDataIn, nullptr);
    }
    auto *report = jniEnv->GetByteArrayElements(reportOut, nullptr);
    auto returnCode = sgx_create_report(
            reinterpret_cast<const sgx_target_info_t *>(target_info),
            reinterpret_cast<const sgx_report_data_t *>(report_data),
            reinterpret_cast<sgx_report_t *>(report)
    );
    if (target_info != nullptr) {
        jniEnv->ReleaseByteArrayElements(targetInfoIn, target_info, JNI_ABORT);
    }
    if (report_data != nullptr) {
        jniEnv->ReleaseByteArrayElements(reportDataIn, report_data, JNI_ABORT);
    }
    if (returnCode != SGX_SUCCESS) {
        jniEnv->ReleaseByteArrayElements(reportOut, report, JNI_ABORT);
        raiseException(jniEnv, getErrorMessage(returnCode));
    } else {
        jniEnv->ReleaseByteArrayElements(reportOut, report, 0);
    }
}

JNIEXPORT jboolean JNICALL Java_com_r3_conclave_enclave_internal_Native_isEnclaveSimulation
        (JNIEnv *, jclass) {
#ifdef SGX_SIM
    return static_cast<jboolean>(true);
#else
    return static_cast<jboolean>(false);
#endif
}

JNIEXPORT jint JNICALL Java_com_r3_conclave_enclave_internal_Native_calcSealedBlobSize
        (JNIEnv* jniEnv, jclass, jint plaintextSize, jint authenticatedDataSize) {

    auto ret = sgx_calc_sealed_data_size(authenticatedDataSize, plaintextSize);

    if (ret == UINT32_MAX) {
        raiseException(jniEnv, getErrorMessage(SGX_ERROR_UNEXPECTED));
        return -1;
    } else {
        return static_cast<jint>(ret);
    }
}

JNIEXPORT jint JNICALL Java_com_r3_conclave_enclave_internal_Native_authenticatedDataSize
        (JNIEnv* jniEnv, jclass, jbyteArray sealedBlob) {
    JniPtr<uint8_t> jpSealedBlob(jniEnv, sealedBlob);

    if (jpSealedBlob.ptr) {
        auto ret = sgx_get_add_mac_txt_len(reinterpret_cast<sgx_sealed_data_t*>(jpSealedBlob.ptr));

        if (ret != UINT32_MAX) {
            return static_cast<jint>(ret);
        }
    }
    raiseException(jniEnv, getErrorMessage(SGX_ERROR_UNEXPECTED));
    return -1;
}

JNIEXPORT jint JNICALL Java_com_r3_conclave_enclave_internal_Native_plaintextSizeFromSealedData
        (JNIEnv* jniEnv, jclass, jbyteArray sealedBlob) {

    JniPtr<uint8_t> jpSealedBlob(jniEnv, sealedBlob);

    if (jpSealedBlob.ptr) {
        auto ret = sgx_get_encrypt_txt_len(reinterpret_cast<sgx_sealed_data_t*>(jpSealedBlob.ptr));

        if (ret != UINT32_MAX) {
            return static_cast<jint>(ret);
        }
    }
    raiseException(jniEnv, getErrorMessage(SGX_ERROR_UNEXPECTED));
    return -1;
}

JNIEXPORT void JNICALL Java_com_r3_conclave_enclave_internal_Native_sealData
        (JNIEnv* jniEnv, jclass,
         jbyteArray output, jint outputOffset, jint outputSize,
         jbyteArray plaintext, jint plaintextOffset, jint plaintextSize,
         jbyteArray authenticatedData, jint authenticatedDataOffset, jint authenticatedDataSize) {

    if (!validateSealDataArgs(jniEnv, authenticatedData, authenticatedDataOffset, authenticatedDataSize,
                              plaintext, plaintextOffset, plaintextSize, output, outputOffset,
                              outputSize)) {
        raiseException(jniEnv, "sealData arguments validation failure");
        return;
    }

    const auto sealedDataSize = sgx_calc_sealed_data_size(authenticatedDataSize, plaintextSize);

    // Check if the output can fit the provided data.
    if (static_cast<std::remove_const<decltype(sealedDataSize)>::type>(outputSize) < sealedDataSize) {
        std::string msg = "output (size " + std::to_string(outputSize) + ") can't fit sealed data (size " +
                          std::to_string(sealedDataSize) + ")";
        raiseException(jniEnv, msg.c_str());
        return;
    }

    try {
        std::vector <uint8_t> buffer(sealedDataSize);

        JniPtr<uint8_t> jpDataToEncrypt(jniEnv, plaintext);
        JniPtr<uint8_t> jpAuthenticatedData(jniEnv, authenticatedData);

        sgx_status_t ret = jpDataToEncrypt.ptr ? sgx_seal_data(authenticatedDataSize,
                                                         reinterpret_cast<const uint8_t*>(jpAuthenticatedData.ptr),
                                                         plaintextSize,
                                                         reinterpret_cast<const uint8_t*>(jpDataToEncrypt.ptr),
                                                         sealedDataSize,
                                                         reinterpret_cast<sgx_sealed_data_t*>(&buffer[0]))
                                         : SGX_ERROR_UNEXPECTED;

        if (ret == SGX_SUCCESS) {
            JniPtr<uint8_t> jpSealedOutput(jniEnv, output);
            memcpy_s(jpSealedOutput.ptr + outputOffset, outputSize, &buffer[0], buffer.size());
            jpSealedOutput.releaseMode = 0; // to write back to the jvm
        } else {
            raiseException(jniEnv, getErrorMessage(ret));
        }
    } catch (std::exception &e) {
        raiseException(jniEnv, e.what());
    }
}

JNIEXPORT void JNICALL Java_com_r3_conclave_enclave_internal_Native_unsealData
        (JNIEnv* jniEnv, jclass,
         jbyteArray sealedBlob, jint sealedBlobOffset, jint sealedBlobLength,
         jbyteArray dataOut, jint dataOutOffset, jint dataOutLength,
         jbyteArray authenticatedDataOut, jint authenticatedDataOutOffset, jint authenticatedDataOutLength) {

    JniPtr<uint8_t> jpSealedBlob(jniEnv, sealedBlob);
    JniPtr<uint8_t> jpDataOut(jniEnv, dataOut);

    auto authenticatedDataOutDataLen = sgx_get_add_mac_txt_len(reinterpret_cast<sgx_sealed_data_t*>(jpSealedBlob.ptr));
    auto decryptDataLen = sgx_get_encrypt_txt_len(reinterpret_cast<sgx_sealed_data_t*>(jpSealedBlob.ptr));

    if (authenticatedDataOutDataLen == UINT32_MAX || decryptDataLen == UINT32_MAX) {
        raiseException(jniEnv, getErrorMessage(SGX_ERROR_UNEXPECTED));
        return;
    }

    auto uiSealedBlobLength = static_cast<uint64_t>(sealedBlobLength);

    // Lambda helper to validate parameters. Returns true in case something is invalid.
    auto validateParameter = [](const JniPtr<uint8_t>& jniPtr, int offset, int length) {
        return jniPtr.ptr == nullptr
            || offset < 0 
            || length <= 0
            || offset >= length
            || (static_cast<uint64_t>(offset) + static_cast<uint64_t>(length)) > static_cast<uint64_t>(jniPtr.size()); 
            };

    if (validateParameter(jpSealedBlob, sealedBlobOffset, sealedBlobLength)
     || validateParameter(jpDataOut, dataOutOffset, dataOutLength) 
     || (static_cast<uint64_t>(authenticatedDataOutDataLen) + static_cast<uint64_t>(decryptDataLen)) > uiSealedBlobLength) {
        raiseException(jniEnv, getErrorMessage(SGX_ERROR_INVALID_PARAMETER));
        return;
    }

    try {
        std::vector<uint8_t> deAuthenticatedData(authenticatedDataOutDataLen);
        std::vector<uint8_t> deData(decryptDataLen);

        auto res = sgx_unseal_data(reinterpret_cast<sgx_sealed_data_t*>(jpSealedBlob.ptr + sealedBlobOffset),
                                   authenticatedDataOutDataLen ? &deAuthenticatedData[0] : nullptr, 
                                   authenticatedDataOutDataLen ? &authenticatedDataOutDataLen : nullptr, 
                                   &deData[0], &decryptDataLen);
        if (res != SGX_SUCCESS) {
            raiseException(jniEnv, getErrorMessage(res));
            return;
        }

        if (authenticatedDataOutLength) {
            auto len = std::min<int>(authenticatedDataOutLength, authenticatedDataOutDataLen);
            JniPtr<uint8_t> jpAuthenticatedDataOut(jniEnv, authenticatedDataOut);
            if (validateParameter(jpAuthenticatedDataOut, authenticatedDataOutOffset, len)) {
                raiseException(jniEnv, getErrorMessage(SGX_ERROR_INVALID_PARAMETER));
                return;
            }
            memcpy_s(jpAuthenticatedDataOut.ptr + authenticatedDataOutOffset, 
                     len,
                     &deAuthenticatedData[0], deAuthenticatedData.size());
            // to write back to the jvm
            jpAuthenticatedDataOut.releaseMode = 0;
        }

        memcpy_s(jpDataOut.ptr + dataOutOffset, dataOutLength, &deData[0], deData.size());

        // to write back to the jvm
        jpDataOut.releaseMode = 0;
    } catch (std::exception &e) {
        raiseException(jniEnv, e.what());
    }
}

JNIEXPORT void JNICALL Java_com_r3_conclave_enclave_internal_Native_getKey
        (JNIEnv* jniEnv, jclass, jbyteArray keyRequestIn, jbyteArray keyOut) {
    auto *key_request = jniEnv->GetByteArrayElements(keyRequestIn, nullptr);
    auto *key = jniEnv->GetByteArrayElements(keyOut, nullptr);

    auto return_code = sgx_get_key(
            reinterpret_cast<const sgx_key_request_t *>(key_request),
            reinterpret_cast<sgx_key_128bit_t *>(key)
    );

    jniEnv->ReleaseByteArrayElements(keyRequestIn, key_request, JNI_ABORT);
    if (return_code != SGX_SUCCESS) {
        jniEnv->ReleaseByteArrayElements(keyOut, key, JNI_ABORT);
        raiseException(jniEnv, getErrorMessage(return_code));
    } else {
        jniEnv->ReleaseByteArrayElements(keyOut, key, 0);
    }
}

DLSYM_STATIC {
    DLSYM_ADD(Java_com_r3_conclave_enclave_internal_Native_jvmOCall);
    DLSYM_ADD(Java_com_r3_conclave_enclave_internal_Native_createReport);
    DLSYM_ADD(Java_com_r3_conclave_enclave_internal_Native_isEnclaveSimulation);
    DLSYM_ADD(Java_com_r3_conclave_enclave_internal_Native_sealData);
    DLSYM_ADD(Java_com_r3_conclave_enclave_internal_Native_unsealData);
    DLSYM_ADD(Java_com_r3_conclave_enclave_internal_Native_calcSealedBlobSize);
    DLSYM_ADD(Java_com_r3_conclave_enclave_internal_Native_authenticatedDataSize);
    DLSYM_ADD(Java_com_r3_conclave_enclave_internal_Native_plaintextSizeFromSealedData);
    DLSYM_ADD(Java_com_r3_conclave_enclave_internal_Native_getKey);
};
}<|MERGE_RESOLUTION|>--- conflicted
+++ resolved
@@ -76,11 +76,7 @@
 
 extern "C" {
 
-<<<<<<< HEAD
-JNIEXPORT void JNICALL Java_com_r3_conclave_enclave_internal_Native_jvmOcall
-=======
 JNIEXPORT void JNICALL Java_com_r3_conclave_enclave_internal_Native_jvmOCall
->>>>>>> f3af1b15
         (JNIEnv *jniEnv, jclass, jbyte callTypeID, jbyte messageTypeID, jbyteArray data) {
     auto size = jniEnv->GetArrayLength(data);
     abortOnJniException(jniEnv);
@@ -277,14 +273,14 @@
     // Lambda helper to validate parameters. Returns true in case something is invalid.
     auto validateParameter = [](const JniPtr<uint8_t>& jniPtr, int offset, int length) {
         return jniPtr.ptr == nullptr
-            || offset < 0 
+            || offset < 0
             || length <= 0
             || offset >= length
-            || (static_cast<uint64_t>(offset) + static_cast<uint64_t>(length)) > static_cast<uint64_t>(jniPtr.size()); 
+            || (static_cast<uint64_t>(offset) + static_cast<uint64_t>(length)) > static_cast<uint64_t>(jniPtr.size());
             };
 
     if (validateParameter(jpSealedBlob, sealedBlobOffset, sealedBlobLength)
-     || validateParameter(jpDataOut, dataOutOffset, dataOutLength) 
+     || validateParameter(jpDataOut, dataOutOffset, dataOutLength)
      || (static_cast<uint64_t>(authenticatedDataOutDataLen) + static_cast<uint64_t>(decryptDataLen)) > uiSealedBlobLength) {
         raiseException(jniEnv, getErrorMessage(SGX_ERROR_INVALID_PARAMETER));
         return;
@@ -295,8 +291,8 @@
         std::vector<uint8_t> deData(decryptDataLen);
 
         auto res = sgx_unseal_data(reinterpret_cast<sgx_sealed_data_t*>(jpSealedBlob.ptr + sealedBlobOffset),
-                                   authenticatedDataOutDataLen ? &deAuthenticatedData[0] : nullptr, 
-                                   authenticatedDataOutDataLen ? &authenticatedDataOutDataLen : nullptr, 
+                                   authenticatedDataOutDataLen ? &deAuthenticatedData[0] : nullptr,
+                                   authenticatedDataOutDataLen ? &authenticatedDataOutDataLen : nullptr,
                                    &deData[0], &decryptDataLen);
         if (res != SGX_SUCCESS) {
             raiseException(jniEnv, getErrorMessage(res));
@@ -310,7 +306,7 @@
                 raiseException(jniEnv, getErrorMessage(SGX_ERROR_INVALID_PARAMETER));
                 return;
             }
-            memcpy_s(jpAuthenticatedDataOut.ptr + authenticatedDataOutOffset, 
+            memcpy_s(jpAuthenticatedDataOut.ptr + authenticatedDataOutOffset,
                      len,
                      &deAuthenticatedData[0], deAuthenticatedData.size());
             // to write back to the jvm
