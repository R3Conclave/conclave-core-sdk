--- conflicted
+++ resolved
@@ -4,12 +4,8 @@
     // * docs/sdk-extras/cordapp/gradle.properties
     // * containers/aesmd/src/docker/Dockerfile
     // * containers/sgxjvm-build/src/docker/Dockerfile
-<<<<<<< HEAD
     conclave_version = '1.3-SNAPSHOT'
-=======
-    conclave_version = '1.2'
     kds_version = '0.1-RC1'
->>>>>>> bbb784ec
     kotlin_version = '1.5.30'
     kotlinx_serialization_json_version = '1.2.2'
     kotlinx_serialization_protobuf_version = '1.2.2'
