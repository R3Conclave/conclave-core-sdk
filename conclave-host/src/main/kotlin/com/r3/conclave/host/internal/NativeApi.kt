package com.r3.conclave.host.internal

import com.r3.conclave.common.internal.CpuFeature
import com.r3.conclave.common.internal.CallInterfaceMessageType
import java.nio.ByteBuffer
import java.util.*
import java.util.concurrent.ConcurrentHashMap

object NativeApi {
    private val hostEnclaveInterfaces = ConcurrentHashMap<Long, NativeHostEnclaveInterface>()

    /**
     * Register an enclave call interface with the native API.
     * Each call interface serves as the communication endpoint for one enclave.
     * It serves as the initiator for calls to the enclave, and the handler for calls originating from the enclave.
     *
     * @param enclaveId The ID of the enclave to register the call interface with.
     * @param hostEnclaveInterface An instance of the [HostEnclaveInterface] class to be used for communication with the specified enclave.
     */
    @JvmStatic
    fun registerHostEnclaveInterface(enclaveId: Long, hostEnclaveInterface: NativeHostEnclaveInterface) {
        val previous = hostEnclaveInterfaces.putIfAbsent(enclaveId, hostEnclaveInterface)
        if (previous != null) {
            throw IllegalStateException("Attempt to re-register call interface for enclave id $enclaveId")
        }
    }

    /**
     * This method is the entry point for messages delivered from the enclave to the host.
     * This is part of the low-level communication mechanism used by native enclaves.
     *
     * @param enclaveId The ID of the enclave the message originated from.
     * @param callTypeID The type of call which the message is part of, see [com.r3.conclave.common.internal.EnclaveCallType] and [com.r3.conclave.common.internal.HostCallType].
     * @param messageTypeID The purpose of the message, see [com.r3.conclave.common.internal.CallInterfaceMessageType].
     * @param data A byte buffer containing message data.
     */
    @JvmStatic
    @Suppress("UNUSED")
<<<<<<< HEAD
    fun receiveOcall(enclaveId: Long, callTypeID: Byte, messageTypeID: Byte, data: ByteBuffer) {
        val hostEnclaveInterface = checkNotNull(hostEnclaveInterfaces[enclaveId])
        hostEnclaveInterface.handleOcall(enclaveId, callTypeID, CallInterfaceMessageType.fromByte(messageTypeID), data)
=======
    fun receiveOCall(enclaveId: Long, callTypeID: Byte, messageTypeID: Byte, data: ByteBuffer) {
        val hostEnclaveInterface = checkNotNull(hostEnclaveInterfaces[enclaveId])
        hostEnclaveInterface.handleOCall(enclaveId, callTypeID, CallInterfaceMessageType.fromByte(messageTypeID), data)
>>>>>>> f3af1b15
    }

    /**
     * Sends a message from the host to the enclave.
     * This is part of the low-level communication mechanism used by native enclaves.
     *
     * @param enclaveId The ID of the enclave to send the message to.
     * @param callTypeID The type of call which the message is part of, see [com.r3.conclave.common.internal.EnclaveCallType] and [com.r3.conclave.common.internal.HostCallType].
     * @param messageTypeID The purpose of the message, see [com.r3.conclave.common.internal.CallInterfaceMessageType].
     * @param data A byte buffer containing data to send to the enclave.
     */
    @JvmStatic
<<<<<<< HEAD
    fun sendEcall(enclaveId: Long, callTypeID: Byte, messageTypeID: Byte, data: ByteArray) {
        Native.jvmEcall(enclaveId, callTypeID, messageTypeID, data)
=======
    fun sendECall(enclaveId: Long, callTypeID: Byte, messageTypeID: Byte, data: ByteArray) {
        Native.jvmECall(enclaveId, callTypeID, messageTypeID, data)
>>>>>>> f3af1b15
    }

    /**
     * Retrieve a list of all current CPU features.
     */
    @JvmStatic
    val cpuFeatures: Set<CpuFeature>
        get() {
            val values = EnumSet.noneOf(CpuFeature::class.java)
            val existingFeatures = NativeShared.getCpuFeatures()
            CpuFeature.values().forEach { v ->
                if (existingFeatures and v.feature != 0L)
                    values.add(v)
            }
            return values
        }
}<|MERGE_RESOLUTION|>--- conflicted
+++ resolved
@@ -36,15 +36,9 @@
      */
     @JvmStatic
     @Suppress("UNUSED")
-<<<<<<< HEAD
-    fun receiveOcall(enclaveId: Long, callTypeID: Byte, messageTypeID: Byte, data: ByteBuffer) {
-        val hostEnclaveInterface = checkNotNull(hostEnclaveInterfaces[enclaveId])
-        hostEnclaveInterface.handleOcall(enclaveId, callTypeID, CallInterfaceMessageType.fromByte(messageTypeID), data)
-=======
     fun receiveOCall(enclaveId: Long, callTypeID: Byte, messageTypeID: Byte, data: ByteBuffer) {
         val hostEnclaveInterface = checkNotNull(hostEnclaveInterfaces[enclaveId])
         hostEnclaveInterface.handleOCall(enclaveId, callTypeID, CallInterfaceMessageType.fromByte(messageTypeID), data)
->>>>>>> f3af1b15
     }
 
     /**
@@ -57,13 +51,8 @@
      * @param data A byte buffer containing data to send to the enclave.
      */
     @JvmStatic
-<<<<<<< HEAD
-    fun sendEcall(enclaveId: Long, callTypeID: Byte, messageTypeID: Byte, data: ByteArray) {
-        Native.jvmEcall(enclaveId, callTypeID, messageTypeID, data)
-=======
     fun sendECall(enclaveId: Long, callTypeID: Byte, messageTypeID: Byte, data: ByteArray) {
         Native.jvmECall(enclaveId, callTypeID, messageTypeID, data)
->>>>>>> f3af1b15
     }
 
     /**
