package com.r3.conclave.host

import com.fasterxml.jackson.databind.MapperFeature
import com.fasterxml.jackson.databind.json.JsonMapper
import com.r3.conclave.common.*
import com.r3.conclave.common.internal.*
import com.r3.conclave.common.internal.InternalCallType.*
import com.r3.conclave.common.internal.attestation.Attestation
import com.r3.conclave.common.internal.kds.EnclaveKdsConfig
import com.r3.conclave.common.internal.kds.KDSErrorResponse
import com.r3.conclave.common.kds.KDSKeySpec
import com.r3.conclave.host.EnclaveHost.CallState.*
import com.r3.conclave.host.EnclaveHost.HostState.*
import com.r3.conclave.host.internal.*
<<<<<<< HEAD
import com.r3.conclave.host.internal.EnclaveScanner.ScanResult
=======
import com.r3.conclave.host.internal.GramineDirectEnclaveHandle.Companion.GRAMINE_DIRECT_MANIFEST
import com.r3.conclave.host.internal.GramineEnclaveConfig.ENCLAVE_JAR_NAME
import com.r3.conclave.host.internal.GramineSGXEnclaveHandle.Companion.GRAMINE_SGX_MANIFEST
import com.r3.conclave.host.internal.GramineSGXEnclaveHandle.Companion.GRAMINE_SGX_TOKEN
import com.r3.conclave.host.internal.GramineSGXEnclaveHandle.Companion.GRAMINE_SIG
>>>>>>> 89fe2e2f
import com.r3.conclave.host.internal.attestation.AttestationService
import com.r3.conclave.host.internal.attestation.AttestationServiceFactory
import com.r3.conclave.host.internal.attestation.EnclaveQuoteService
import com.r3.conclave.host.internal.attestation.EnclaveQuoteServiceFactory
import com.r3.conclave.host.internal.fatfs.FileSystemHandler
import com.r3.conclave.host.internal.kds.KDSPrivateKeyRequest
import com.r3.conclave.host.internal.kds.KDSPrivateKeyResponse
import com.r3.conclave.host.kds.KDSConfiguration
import com.r3.conclave.mail.Curve25519PublicKey
import com.r3.conclave.mail.MailDecryptionException
import com.r3.conclave.utilities.internal.*
import java.io.DataOutputStream
import java.io.IOException
import java.net.HttpURLConnection
import java.net.URL
import java.nio.ByteBuffer
import java.nio.file.Path
import java.security.PublicKey
import java.util.*
import java.util.concurrent.ConcurrentHashMap
import java.util.function.Consumer
import java.util.function.Function

/**
 * Represents an enclave running on the local CPU. Instantiating this object loads and
 * initialises the enclave, making it ready to receive connections.
 *
 * You can get a [EnclaveHost] using one of the static factory methods.
 *
 * An enclave won't actually be loaded and initialised immediately until the [start] method is explicitly called.
 * This gives you time to configure the [EnclaveHost] before startup.
 *
 * Multiple enclaves can be loaded at once, however, you may not mix
 * simulation/debug/production enclaves together.
 *
 * Although the enclave must currently run against Java 8, the host can use any
 * version of Java that is supported.
 */
class EnclaveHost private constructor(
    private val enclaveHandle: EnclaveHandle
) : AutoCloseable {
    /**
     * Suppress kotlin specific companion objects from our API documentation.
     * The public items within the object are still published in the documentation.
     * @suppress
     */
    companion object {
        private val log = loggerFor<EnclaveHost>()
        private val signatureScheme = SignatureSchemeEdDSA()
        private val jsonMapper = JsonMapper.builder().enable(MapperFeature.ACCEPT_CASE_INSENSITIVE_ENUMS).build()

        /**
         * Diagnostics output outlining CPU capabilities. This is a free text field and should only be used for
         * debugging, logging. Don't try to parse the output.
         */
        @JvmStatic
        val capabilitiesDiagnostics: String
            get() = Native.getCpuCapabilitiesSummary()

        /**
         * Load the signed enclave for the given enclave class name.
         *
         * @param enclaveClassName The name of the enclave class to load.
         *
         * @throws IllegalArgumentException if there is no enclave file for the given class name.
         * @throws IllegalStateException if more than one enclave file is found.
         * @throws EnclaveLoadException if the enclave does not load correctly or if the platform does
         *                              not support hardware enclaves or if enclave support is disabled.
         * @throws PlatformSupportException if the mode is not mock and the host OS is not Linux or if the CPU doesn't
         *                                  support SGX enclave in simulation mode or higher.
         */
        @JvmStatic
        @Throws(EnclaveLoadException::class, PlatformSupportException::class)
        fun load(enclaveClassName: String): EnclaveHost = load(enclaveClassName, null)

        /**
         * Scan the classpath and load the single signed enclave that is found.
         *
         * @throws IllegalStateException if no enclave file is found or more than one enclave file is found.
         * @throws EnclaveLoadException if the enclave does not load correctly or if the platform does
         *                              not support hardware enclaves or if enclave support is disabled.
         * @throws PlatformSupportException if the mode is not mock and the host OS is not Linux or if the CPU doesn't
         *                                  support SGX enclave in simulation mode or higher.
         */
        @JvmStatic
        @Throws(EnclaveLoadException::class, PlatformSupportException::class)
        fun load(): EnclaveHost = load(null)

        /**
         * Load the signed enclave for the given enclave class name.
         *
         * @param enclaveClassName The name of the enclave class to load.
         * @param mockConfiguration Defines the configuration to use when loading the enclave in mock mode.
         *                          If no configuration is provided when using mock mode then a default set
         *                          of configuration parameters are used. This parameter is ignored when
         *                          not using mock mode.
         *
         * @throws IllegalArgumentException if there is no enclave file for the given class name or if
         *                                  an unexpected error occurs when trying to check platform support.
         * @throws IllegalStateException if more than one enclave file is found.
         * @throws EnclaveLoadException if the enclave does not load correctly or if the platform does
         *                              not support enclaves in the required mode.
         * @throws PlatformSupportException if the mode is not mock and the host OS is not Linux or if the CPU doesn't
         *                                  support SGX enclave in simulation mode or higher.
         */
        @JvmStatic
        @Throws(EnclaveLoadException::class, PlatformSupportException::class)
        fun load(enclaveClassName: String, mockConfiguration: MockConfiguration?): EnclaveHost {
            return createEnclaveHost(EnclaveScanner().findEnclave(enclaveClassName), mockConfiguration)
        }

        /**
         * Scan the classpath and load the single signed enclave that is found.
         *
         * @param mockConfiguration Defines the configuration to use when loading the enclave in mock mode.
         *                          If no configuration is provided when using mock mode then a default set
         *                          of configuration parameters are used. This parameter is ignored when
         *                          not using mock mode.
         *
         * @throws IllegalStateException if no enclave file is found or if more than one enclave file is found.
         * @throws EnclaveLoadException if the enclave does not load correctly or if the platform does
         *                              not support enclaves in the required mode.
         * @throws PlatformSupportException if the mode is not mock and the host OS is not Linux or if the CPU doesn't
         *                                  support SGX enclave in simulation mode or higher.
         */
        @JvmStatic
        @Throws(EnclaveLoadException::class, PlatformSupportException::class)
        fun load(mockConfiguration: MockConfiguration?): EnclaveHost {
            return createEnclaveHost(EnclaveScanner().findEnclave(), mockConfiguration)
        }

        /**
         * Determine whether simulated enclaves are supported on the current platform. Irrespective of the
         * current project mode. To support simulated enclaves, the platform needs to be Linux.
         *
         * @return Boolean true if simulated enclaves are supported, false otherwise.
         */
        @JvmStatic
        fun isSimulatedEnclaveSupported(): Boolean = isNativeEnclaveSupported(requireHardwareSupport = false)

        /**
         * Determine whether hardware enclaves are supported on the current platform. Irrespective of the
         * current project mode. To support hardware enclaves, the platform needs to be Linux and the system
         * needs a CPU which supports Intel SGX.
         *
         * @return Boolean true if hardware enclaves are supported, false otherwise.
         */
        @JvmStatic
        fun isHardwareEnclaveSupported(): Boolean = isNativeEnclaveSupported(requireHardwareSupport = true)

        /**
         * Determine which enclave modes are supported on the current platform. Irrespective of the current
         * project mode.
         *
         * @return Set<EnclaveMode> containing the set of enclave modes that are supported by the current platform.
         */
        @JvmStatic
        fun getSupportedModes(): Set<EnclaveMode> {
            val supportedModes = EnumSet.of(EnclaveMode.MOCK)
            if (isSimulatedEnclaveSupported()) {
                supportedModes.add(EnclaveMode.SIMULATION)
                if (isHardwareEnclaveSupported()) {
                    supportedModes.add(EnclaveMode.DEBUG)
                    supportedModes.add(EnclaveMode.RELEASE)
                }
            }
            return supportedModes
        }

        /**
         * Some platforms support software enablement of SGX, this method will attempt to do this. This may
         * require elevated privileges and/or a reboot in order to work. The method is safe to call on machines
         * where SGX is already enabled.
         *
         * @throws PlatformSupportException If SGX could not be enabled.
         */
        @JvmStatic
        @Throws(PlatformSupportException::class)
        fun enableHardwareEnclaveSupport() {
            checkNotLinux()
            NativeShared.enablePlatformHardwareEnclaveSupport()
        }

        // The internal modifier prevents this from appearing in the API docs, however because we shade Kotlin it will
        // still be available to Java users. We solve that by making it synthetic which hides it from the Java compiler.
        @JvmSynthetic
        @JvmStatic
        internal fun internalCreateNonMock(scanResult: ScanResult): EnclaveHost {
            val enclaveHandle = when (scanResult) {
                is ScanResult.GraalVM -> NativeEnclaveHandle(
                    scanResult.enclaveMode,
                    scanResult.enclaveClassName,
                    scanResult.soFileUrl
                )
                is ScanResult.Gramine -> GramineEnclaveHandle(
                    scanResult.enclaveMode,
                    scanResult.enclaveClassName,
                    scanResult.zipFileUrl
                )
                is ScanResult.Mock -> throw IllegalArgumentException()
            }
            return EnclaveHost(enclaveHandle)
        }

        // The internal modifier prevents this from appearing in the API docs, however because we shade Kotlin it will
        // still be available to Java users. We solve that by making it synthetic which hides it from the Java compiler.
        @JvmSynthetic
        @JvmStatic
        internal fun internalCreateMock(
            enclaveClass: Class<*>,
            mockConfiguration: MockConfiguration? = null,
            kdsConfig: EnclaveKdsConfig? = null
        ): EnclaveHost {
            // For mock mode ensure the host can access the enclave constructor. It may have been set as private.
            val constructor = enclaveClass.getDeclaredConstructor().apply { isAccessible = true }
            val enclaveHandle = MockEnclaveHandle(
                constructor.newInstance(),
                mockConfiguration,
                kdsConfig
            )
            return EnclaveHost(enclaveHandle)
        }

<<<<<<< HEAD
        private fun createEnclaveHost(result: ScanResult, mockConfiguration: MockConfiguration?): EnclaveHost {
=======
        // The internal modifier prevents this from appearing in the API docs, however because we shade Kotlin it will
        // still be available to Java users. We solve that by making it synthetic which hides it from the Java compiler.
        @JvmSynthetic
        @JvmStatic
        internal fun internalCreateDirectGramine(
            enclaveMode: EnclaveMode,
            enclaveClassName: String,
            manifest: URL,
            enclaveJar: URL
        ): EnclaveHost {
            val enclaveHandle = GramineDirectEnclaveHandle(enclaveMode, enclaveClassName, manifest, enclaveJar)
            return EnclaveHost(enclaveHandle)
        }

        // The internal modifier prevents this from appearing in the API docs, however because we shade Kotlin it will
        // still be available to Java users. We solve that by making it synthetic which hides it from the Java compiler.
        @JvmSynthetic
        @JvmStatic
        internal fun internalCreateSGXGramine(
            enclaveMode: EnclaveMode,
            enclaveClassName: String,
            sgxManifest: URL,
            sgxToken: URL,
            sigFile: URL,
            enclaveJar: URL
        ): EnclaveHost {
            val enclaveHandle = GramineSGXEnclaveHandle(enclaveMode, enclaveClassName, sgxManifest, sgxToken, sigFile, enclaveJar)
            return EnclaveHost(enclaveHandle)
        }

        private fun createEnclaveHost(
            result: EnclaveScanner.ScanResult,
            mockConfiguration: MockConfiguration?
        ): EnclaveHost {
>>>>>>> 89fe2e2f
            try {
                return when (result) {
                    is ScanResult.Mock -> {
                        // Here we do not call checkPlatformEnclaveSupport as mock mode is supported on any platform
                        val enclaveClass = Class.forName(result.enclaveClassName)
                        internalCreateMock(enclaveClass, mockConfiguration)
                    }
<<<<<<< HEAD
                    else -> {
=======

                    is EnclaveScanner.ScanResult.GramineDirect -> {
                        check(result.enclaveMode == EnclaveMode.SIMULATION) {
                            "Gramine Direct is available only in simulation mode"
                        }
                        internalCreateDirectGramine(
                            result.enclaveMode,
                            result.enclaveClassName,
                            result.manifest,
                            result.enclaveJar
                        )
                    }

                    is EnclaveScanner.ScanResult.GramineSGX -> {
                        check(result.enclaveMode == EnclaveMode.DEBUG || result.enclaveMode == EnclaveMode.RELEASE) {
                            "Gramine SGX is available only in debug or release mode"
                        }
                        internalCreateSGXGramine(
                            result.enclaveMode,
                            result.enclaveClassName,
                            result.sgxManifest,
                            result.sgxToken,
                            result.sigFile,
                            result.enclaveJar
                        )
                    }

                    is EnclaveScanner.ScanResult.GraalVM -> {
>>>>>>> 89fe2e2f
                        checkPlatformEnclaveSupport(result.enclaveMode)
                        internalCreateNonMock(result)
                    }
                }
            } catch (e: EnclaveLoadException) {
                throw e
            } catch (e: Exception) {
                throw EnclaveLoadException("Unable to load enclave", e)
            }
        }

        private fun isNativeEnclaveSupported(requireHardwareSupport: Boolean): Boolean {
            if (!UtilsOS.isLinux()) {
                return false
            }
            return try {
                NativeShared.checkPlatformEnclaveSupport(requireHardwareSupport)
                true
            } catch (e: PlatformSupportException) {
                false
            }
        }

        /**
         * Checks to see if the platform supports enclaves in a given mode and throws an exception if not.
         *
         * @throws PlatformSupportException if the requested mode is not supported on the system.
         */
        private fun checkPlatformEnclaveSupport(enclaveMode: EnclaveMode) {
            // All platforms support MOCK mode
            if (enclaveMode == EnclaveMode.MOCK)
                return

            checkNotLinux()

            val requireHardwareSupport = enclaveMode.isHardware
            try {
                NativeShared.checkPlatformEnclaveSupport(requireHardwareSupport)
            } catch (e: PlatformSupportException) {
                // Improve error message in case that SSE4.1 is missing
                val features = NativeApi.cpuFeatures
                if (!features.contains(CpuFeature.SSE4_1)) {
                    val sb = StringBuilder()
                    sb.append(e.message)
                    sb.append(
                        features.joinToString(
                            prefix = "\nCPU features: ", separator = ", ",
                            postfix = "\nReason: SSE4.1 is required but was not found."
                        )
                    )
                    throw PlatformSupportException(sb.toString(), e)
                } else {
                    throw e
                }
            } catch (e: Exception) {
                throw IllegalStateException("Unable to check platform support", e)
            }
        }

        private fun checkNotLinux() {
            if (!UtilsOS.isLinux()) {
                val message =
                    "This system does not support hardware enclaves. " +
                            "If you wish to run enclaves built in simulation, release or debug mode, " +
                            "you must run in a linux environment. Consult the conclave documentation " +
                            "for platform specific instructions."
                throw PlatformSupportException(message)
            }
        }
    }

    private var kdsConfiguration: KDSConfiguration? = null
    private var fileSystemHandler: FileSystemHandler? = null

    private val hostStateManager = StateManager<HostState>(New)
    private val setEnclaveInfoCallHandler = SetEnclaveInfoCallHandler()

    @PotentialPackagePrivate("Access for EnclaveHostMockTest")
    private val enclaveMessageHandler = EnclaveMessageHandler()
    private var _enclaveInstanceInfo: EnclaveInstanceInfoImpl? = null

    private lateinit var commandsCallback: Consumer<List<MailCommand>>

    /**
     * The name of the sub-class of Enclave that was loaded.
     */
    val enclaveClassName: String get() = enclaveHandle.enclaveClassName

    /**
     * The mode the enclave is running in.
     */
    val enclaveMode: EnclaveMode get() = enclaveHandle.enclaveMode

    /**
     * For mock mode, the instance of the Enclave that is loaded by the host. This should be cast
     * to the type of Enclave that has been loaded and can be used to examine the state of the
     * enclave.
     *
     * For anything other than mock mode attempting to access this property will result
     * in an IllegalStateException being thrown.
     */
    val mockEnclave: Any get() = enclaveHandle.mockEnclave

    private lateinit var attestationService: AttestationService
    private lateinit var quotingService: EnclaveQuoteService

    @Throws(EnclaveLoadException::class)
    @Synchronized
    fun start(
        attestationParameters: AttestationParameters?,
        sealedState: ByteArray?,
        enclaveFileSystemFile: Path?,
        commandsCallback: Consumer<List<MailCommand>>
    ) {
        start(attestationParameters, sealedState, enclaveFileSystemFile, null, commandsCallback)
    }

    /**
     * Causes the enclave to be loaded and the [com.r3.conclave.enclave.Enclave] object constructed inside.
     * This method must be called before sending is possible. Remember to call
     * [close] to free the associated enclave resources when you're done with it.
     *
     * @param attestationParameters Either an [AttestationParameters.EPID] object initialised with the required API keys,
     * or an [AttestationParameters.DCAP] object (which requires no extra parameters) when the host operating system is
     * pre-configured for DCAP attestation, typically by a cloud provider. This parameter is ignored if the enclave is
     * in mock or simulation mode and a mock attestation is used instead. Likewise, null can also be used for development
     * purposes.
     *
     * @param sealedState The last sealed state that was emitted by the enclave via [MailCommand.StoreSealedState]. The
     * sealed state is an encrypted blob of the enclave's internal state and it's updated by the enclave as it processes
     * mail (the contents of [com.r3.conclave.enclave.Enclave.persistentMap] is also part of this state). Each new sealed state that is
     * emitted via [MailCommand.StoreSealedState] supercedes the previous one and must be securely persisted. Failure
     * to do this will result in the enclave's clients detecting a "rollback" attack if the enclave is restarted.
     * Typically the sealed state should be stored in a database, inside the same database transaction that
     * processes thhe other mail commands, such as [MailCommand.PostMail]. More information can be found
     * [here](https://docs.conclave.net/persistence.html).
     *
     * @param enclaveFileSystemFile File where the enclave's encrypted file system will be persisted to. This can be null
     * if the enclave's configured to use one. If it is then a file path must be provided. More information can be found
     * [here](https://docs.conclave.net/persistence.html).
     *
     * @param kdsConfiguration Configuration for connecting to a key derivation service (KDS) in case the enclave needs
     * to use one for encrypting persisted data. More information can be found [here](https://docs.conclave.net/kds-configuration.html).
     *
     * @param commandsCallback A callback that is automatically invoked after the end of every [callEnclave] and
     * [deliverMail] call. The callback returns a list of actions, or [MailCommand]s, which need to be actioned together,
     * ideally within the scope single transaction.
     *
     * The callback is invoked serially, never concurrently, and in the order that they need to be actioned. This
     * means there's no need to do any external synchronization.
     *
     * @throws IllegalArgumentException If the [enclaveMode] is either release or debug and no attestation parameters
     * are provided.
     * @throws EnclaveLoadException If the enclave could not be started.
     * @throws IllegalStateException If the host has been closed.
     */
    @Throws(EnclaveLoadException::class)
    @Synchronized
    fun start(
        attestationParameters: AttestationParameters?,
        sealedState: ByteArray?,
        enclaveFileSystemFile: Path?,
        kdsConfiguration: KDSConfiguration?,
        commandsCallback: Consumer<List<MailCommand>>
    ) {
        if (hostStateManager.state is Started) return
        hostStateManager.checkStateIsNot<Closed> { "The host has been closed." }

        // This can throw IllegalArgumentException which we don't want wrapped in a EnclaveLoadException.
        attestationService = AttestationServiceFactory.getService(enclaveMode, attestationParameters, enclaveHandle is GramineSGXEnclaveHandle)
        quotingService = EnclaveQuoteServiceFactory.getService(attestationParameters?.takeIf { enclaveMode.isHardware && enclaveHandle !is GramineSGXEnclaveHandle})

        try {
            this.commandsCallback = commandsCallback

            // Register call handlers
            enclaveHandle.enclaveInterface.apply {
                registerCallHandler(HostCallType.GET_QUOTING_ENCLAVE_INFO, GetQuotingEnclaveInfoHandler())
                registerCallHandler(HostCallType.GET_SIGNED_QUOTE, GetSignedQuoteHandler())
                registerCallHandler(HostCallType.GET_ATTESTATION, GetAttestationHandler())
                registerCallHandler(HostCallType.SET_ENCLAVE_INFO, setEnclaveInfoCallHandler)
                registerCallHandler(HostCallType.CALL_MESSAGE_HANDLER, enclaveMessageHandler)
            }

            // Initialise the enclave before fetching enclave instance info
            enclaveHandle.initialise()
            updateAttestation()
            log.debug { enclaveInstanceInfo.toString() }

            // Once the EnclaveInstanceInfo has been updated, we can do a KDS request for the persistence key.
            if (kdsConfiguration != null) {
                this.kdsConfiguration = kdsConfiguration
                // TODO We can avoid this ECALL if we get the enclave to send its persistence key spec when it's
                //  first initialised.
                val persistenceKeySpec = enclaveHandle.enclaveInterface.getKdsPersistenceKeySpec()
                //  If the enclave is configured also with KDS spec for persistence, we trigger the private key request.
                //    Note that the kdsConfiguration is also used in the context of KdsPostOffice
                if (persistenceKeySpec != null) {
                    val kdsResponse = executeKdsPrivateKeyRequest(persistenceKeySpec, kdsConfiguration)
                    enclaveHandle.enclaveInterface.setKdsPersistenceKey(kdsResponse)
                }
            }

            if (enclaveFileSystemFile != null) {
                log.info("Setting up persistent enclave file system...")
            }
            fileSystemHandler = prepareFileSystemHandler(enclaveFileSystemFile)
            enclaveHandle.enclaveInterface.startEnclave(sealedState)
            if (enclaveFileSystemFile != null) {
                log.info("Setup of the file system completed successfully.")
            }

            hostStateManager.state = Started
        } catch (e: Exception) {
            throw EnclaveLoadException("Unable to start enclave", e)
        }
    }

    private fun prepareFileSystemHandler(enclaveFileSystemFile: Path?): FileSystemHandler? {
        // TODO: Improve the enclaveHandle !is GramineEnclaveHandle condition
        return if (enclaveMode != EnclaveMode.MOCK && enclaveHandle !is GramineDirectEnclaveHandle && enclaveHandle !is GramineSGXEnclaveHandle) {
            val fileSystemFilePaths = if (enclaveFileSystemFile != null) listOf(enclaveFileSystemFile) else emptyList()
            FileSystemHandler(fileSystemFilePaths, enclaveMode)
        } else {
            null
        }
    }

    private fun executeKdsPrivateKeyRequest(
        keySpec: KDSKeySpec,
        kdsConfiguration: KDSConfiguration
    ): KDSPrivateKeyResponse {
        val url = URL("${kdsConfiguration.url}/private")
        val con: HttpURLConnection = url.openConnection() as HttpURLConnection
        con.connectTimeout = kdsConfiguration.timeout.toMillis().toInt()
        con.readTimeout = kdsConfiguration.timeout.toMillis().toInt()
        con.requestMethod = "POST"
        con.setRequestProperty("Content-Type", "application/json; utf-8")
        con.setRequestProperty("API-VERSION", "1")
        con.doOutput = true

        val kdsPrivateKeyRequest = KDSPrivateKeyRequest(
            // TODO Cache the serialised bytes
            appAttestationReport = enclaveInstanceInfo.serialize(),
            name = keySpec.name,
            masterKeyType = keySpec.masterKeyType,
            policyConstraint = keySpec.policyConstraint
        )

        con.outputStream.use {
            jsonMapper.writeValue(it, kdsPrivateKeyRequest)
        }

        if (con.responseCode != HttpURLConnection.HTTP_OK) {
            val errorText = (con.errorStream ?: con.inputStream).use { it.reader().readText() }
            val kdsErrorResponse =  try {
                jsonMapper.readValue(errorText, KDSErrorResponse::class.java)
            } catch (e: Exception) {
                // It is likely that the error response is not a KDSErrorResponse if an exception is raised
                // The best thing to do in those cases is to return the response code
                throw IOException("HTTP response code: ${con.responseCode}, HTTP response message: $errorText")
            }
            throw IOException(kdsErrorResponse.reason)
        }

        val kdsPrivateKeyResponse = con.inputStream.use {
            jsonMapper.readValue(it, KDSPrivateKeyResponse::class.java)
        }
        return kdsPrivateKeyResponse
    }

    /**
     * Perform a fresh attestation with the attestation service. On successful completion the [enclaveInstanceInfo]
     * property may be updated to a newer one. If so make sure to provide this to end clients.
     *
     * Note that an attestation is already performed on startup. It's recommended to call this method if a long time
     * has passed and clients may want a more fresh version.
     */
    @Synchronized
    fun updateAttestation() {
        val attestation = getAttestation()
        updateEnclaveInstanceInfo(attestation)
    }

    private fun getAttestation(): Attestation {
        val quotingEnclaveTargetInfo = quotingService.initializeQuote()
        log.debug { "Quoting enclave's target info $quotingEnclaveTargetInfo" }
        val signedQuote = enclaveHandle.enclaveInterface.getEnclaveInstanceInfoQuote(quotingEnclaveTargetInfo)
        log.debug { "Got quote $signedQuote" }
        return attestationService.attestQuote(signedQuote)
    }

    private fun updateEnclaveInstanceInfo(attestation: Attestation) {
        _enclaveInstanceInfo = EnclaveInstanceInfoImpl(
            setEnclaveInfoCallHandler.enclaveInfo.signatureKey,
            setEnclaveInfoCallHandler.enclaveInfo.encryptionKey,
            attestation
        )
    }

    /**
     * Provides the info of this specific loaded instance. Note that the enclave
     * instance info will remain valid across restarts of the host JVM/reloads of the
     * enclave.
     *
     * @throws IllegalStateException if the enclave has not been started.
     */
    val enclaveInstanceInfo: EnclaveInstanceInfo
        get() = checkNotNull(_enclaveInstanceInfo) { "The enclave host has not been started." }

    /**
     * Passes the given byte array to the enclave. The format of the byte
     * arrays are up to you but will typically use some sort of serialization
     * mechanism, alternatively, [DataOutputStream] is a convenient way to lay out
     * pieces of data in a fixed order.
     *
     * For this method to work the enclave class must override and implement [com.r3.conclave.enclave.Enclave.receiveFromUntrustedHost] The return
     * value from that method (which can be null) is returned here. It will not be received via the provided callback.
     *
     * With the provided callback the enclave also has the option of using
     * [com.r3.conclave.enclave.Enclave.callUntrustedHost] and sending/receiving byte arrays in the opposite
     * direction. By chaining callbacks together, a kind of virtual stack can be constructed
     * allowing complex back-and-forth conversations between enclave and untrusted host.
     *
     * Any uncaught exceptions thrown by [com.r3.conclave.enclave.Enclave.receiveFromUntrustedHost] will propagate across the enclave-host boundary and
     * will be rethrown here.
     *
     * @param bytes Bytes to send to the enclave.
     * @param callback Bytes received from the enclave via [com.r3.conclave.enclave.Enclave.callUntrustedHost].
     *
     * @return The return value of the enclave's [com.r3.conclave.enclave.Enclave.receiveFromUntrustedHost].
     *
     * @throws UnsupportedOperationException If the enclave has not provided an implementation of
     * [com.r3.conclave.enclave.Enclave.receiveFromUntrustedHost].
     * @throws IllegalStateException If the host has not been started.
     * @throws EnclaveException If an exception is raised from within the enclave.
     */
    fun callEnclave(bytes: ByteArray, callback: Function<ByteArray, ByteArray?>): ByteArray? {
        return callEnclaveInternal(bytes, callback)
    }

    /**
     * Passes the given byte array to the enclave. The format of the byte
     * arrays are up to you but will typically use some sort of serialization
     * mechanism, alternatively, [DataOutputStream] is a convenient way to lay out
     * pieces of data in a fixed order.
     *
     * For this method to work the enclave class must override and implement [com.r3.conclave.enclave.Enclave.receiveFromUntrustedHost] The return
     * value from that method (which can be null) is returned here. It will not be received via the provided callback.
     *
     * The enclave does not have the option of using [com.r3.conclave.enclave.Enclave.callUntrustedHost] for
     * sending bytes back to the host. Use the overload which takes in a callback [Function] instead.
     *
     * Any uncaught exceptions thrown by [com.r3.conclave.enclave.Enclave.receiveFromUntrustedHost] will propagate
     * across the enclave-host boundary and will be rethrown here.
     *
     * @param bytes Bytes to send to the enclave.
     *
     * @return The return value of the enclave's [com.r3.conclave.enclave.Enclave.receiveFromUntrustedHost].
     *
     * @throws UnsupportedOperationException If the enclave has not provided an implementation of [com.r3.conclave.enclave.Enclave.receiveFromUntrustedHost].
     * @throws IllegalStateException If the host has not been started.
     * @throws EnclaveException If an exception is raised from within the enclave.
     */
    fun callEnclave(bytes: ByteArray): ByteArray? = callEnclaveInternal(bytes, null)

    private fun callEnclaveInternal(bytes: ByteArray, callback: EnclaveCallback?): ByteArray? {
        return checkStateFirst { enclaveMessageHandler.callEnclave(bytes, callback) }
    }

    /**
     * Delivers the given encrypted mail bytes to the enclave. The enclave is required to override and implement
     * [com.r3.conclave.enclave.Enclave.receiveMail]
     * to receive it. If the enclave throws an exception it will be rethrown.
     * It's up to the caller to decide what to do with mails that don't seem to be
     * handled properly: discarding it and logging an error is a simple option, or
     * alternatively queuing it to disk in anticipation of a bug fix or upgrade
     * is also workable.
     *
     * It's possible the callback provided to [start] will receive a [MailCommand.PostMail]
     * on the same thread, requesting mail to be sent back in response. However, it's
     * also possible the enclave will hold the mail without requesting any action.
     *
     * If the enclave is not unable to decrypt the mail bytes then a [MailDecryptionException] is thrown. This can
     * happen if the mail is not encrypted to the enclave's key, which will most likely occur if the enclave was
     * restarted and the client had used the enclave's old encryption key. In such a scenerio the client must be
     * informed so that it re-send the mail using the enclave's new encryption key.
     *
     * @param mail The encrypted mail received from a remote client.
     * @param routingHint An arbitrary bit of data identifying the sender on the host side. The enclave can pass this
     * back through to [MailCommand.PostMail] to ask the host to deliver the reply to the right location.
     * @param callback If the enclave calls [com.r3.conclave.enclave.Enclave.callUntrustedHost] then the
     * bytes will be passed to this object for consumption and generation of the
     * response.
     *
     * @throws UnsupportedOperationException If the enclave has not provided an implementation for
     * [com.r3.conclave.enclave.Enclave.receiveMail].
     * @throws MailDecryptionException If the enclave was unable to decrypt the mail due to either key mismatch or
     * corrupted mail bytes.
     * @throws IOException If the mail is encrypted with a KDS private key and the host was unable to communicate
     * with the KDS to get it.
     * @throws IllegalStateException If the host has not been started.
     * @throws EnclaveException If an exception is raised from within the enclave.
     */
    @Throws(MailDecryptionException::class, IOException::class)
    fun deliverMail(mail: ByteArray, routingHint: String?, callback: Function<ByteArray, ByteArray?>) {
        deliverMailInternal(mail, routingHint, callback)
    }

    /**
     * Delivers the given encrypted mail bytes to the enclave. The enclave is required to override and implement
     * [com.r3.conclave.enclave.Enclave.receiveMail]
     * to receive it. If the enclave throws an exception it will be rethrown.
     * It's up to the caller to decide what to do with mails that don't seem to be
     * handled properly: discarding it and logging an error is a simple option, or
     * alternatively queuing it to disk in anticipation of a bug fix or upgrade
     * is also workable.
     *
     * It's possible the callback provided to [start] will receive a [MailCommand.PostMail]
     * on the same thread, requesting mail to be sent back in response. However, it's
     * also possible the enclave will hold the mail without requesting any action.
     *
     * If the enclave is not unable to decrypt the mail bytes then a [MailDecryptionException] is thrown. This can
     * happen if the mail is not encrypted to the enclave's key, which will most likely occur if the enclave was
     * restarted and the client had used the enclave's old encryption key. In such a scenerio the client must be
     * informed so that it re-send the mail using the enclave's new encryption key.
     *
     * Note: The enclave does not have the option of using [com.r3.conclave.enclave.Enclave.callUntrustedHost] for
     * sending bytes back to the host. Use the overload which takes in a callback [Function] instead.
     *
     * @param mail the encrypted mail received from a remote client.
     * @param routingHint An arbitrary bit of data identifying the sender on the host side. The enclave can pass this
     * back through to [MailCommand.PostMail] to ask the host to deliver the reply to the right location.
     *
     * @throws UnsupportedOperationException If the enclave has not provided an implementation for [com.r3.conclave.enclave.Enclave.receiveMail].
     * @throws MailDecryptionException If the enclave was unable to decrypt the mail due to either key mismatch or
     * corrupted mail bytes.
     * @throws IOException If the mail is encrypted with a KDS private key and the host was unable to communicate
     * with the KDS to get it.
     * @throws IllegalStateException If the host has not been started.
     * @throws EnclaveException If an exception is raised from within the enclave.
     */
    @Throws(MailDecryptionException::class, IOException::class)
    fun deliverMail(mail: ByteArray, routingHint: String?) = deliverMailInternal(mail, routingHint, null)

    private fun deliverMailInternal(mail: ByteArray, routingHint: String?, callback: EnclaveCallback?) {
        return checkStateFirst { enclaveMessageHandler.deliverMail(mail, callback, routingHint) }
    }

    private inline fun <T> checkStateFirst(block: () -> T): T {
        return when (hostStateManager.state) {
            New -> throw IllegalStateException("The enclave host has not been started.")
            Closed -> throw IllegalStateException("The enclave host has been closed.")
            Started -> block()
        }
    }

    @Synchronized
    override fun close() {
        // Closing an unstarted or already closed EnclaveHost is allowed, because this makes it easier to use
        // Java try-with-resources and makes finally blocks more forgiving, e.g.
        //
        // try {
        //    enclave.start()
        // } finally {
        //    enclave.close()
        // }
        //
        // could yield a secondary error if an exception was thrown in enclave.start without this.
        if (hostStateManager.state !is Started) return
        try {
            // Ask the enclave to close so all its resources are released before the enclave is destroyed
            enclaveHandle.enclaveInterface.stopEnclave()

            // Destroy the enclave
            enclaveHandle.destroy()

            fileSystemHandler?.close()
        } finally {
            hostStateManager.state = Closed
        }
    }

    private class EnclaveInfo(val signatureKey: PublicKey, val encryptionKey: Curve25519PublicKey)

    /**
     * Handler for servicing requests from the enclave for signed quotes.
     */
    private inner class GetSignedQuoteHandler : CallHandler {
        override fun handleCall(parameterBuffer: ByteBuffer): ByteBuffer {
            val report = Cursor.slice(SgxReport, parameterBuffer)
            val signedQuote = quotingService.retrieveQuote(report)
            return signedQuote.buffer
        }
    }

    /**
     * Handler for servicing requests from the enclave for quoting info.
     */
    private inner class GetQuotingEnclaveInfoHandler : CallHandler {
        override fun handleCall(parameterBuffer: ByteBuffer): ByteBuffer {
            return quotingService.initializeQuote().buffer
        }
    }

    /**
     * Handler for servicing attestation requests from the enclave.
     */
    private inner class GetAttestationHandler : CallHandler {
        override fun handleCall(parameterBuffer: ByteBuffer): ByteBuffer {
            val attestationBytes = writeData { _enclaveInstanceInfo!!.attestation.writeTo(this) }
            return ByteBuffer.wrap(attestationBytes)
        }
    }

    /**
     * Handler for receiving enclave info from the enclave on initialisation.
     * TODO: It would be better to return enclave info from the initialise enclave call
     *       but that doesn't work in mock mode at the moment.
     */
    private inner class SetEnclaveInfoCallHandler : CallHandler {
        private var _enclaveInfo: EnclaveInfo? = null
        val enclaveInfo: EnclaveInfo get() = checkNotNull(_enclaveInfo) { "Not received enclave info" }

        override fun handleCall(parameterBuffer: ByteBuffer): ByteBuffer? {
            val signatureKey = signatureScheme.decodePublicKey(parameterBuffer.getBytes(44))
            val encryptionKey = Curve25519PublicKey(parameterBuffer.getBytes(32))
            _enclaveInfo = EnclaveInfo(signatureKey, encryptionKey)
            return null
        }
    }

    private class Transaction {
        val stateManager = StateManager<CallState>(Ready)
        val mailCommands = LinkedList<MailCommand>()

        fun fireMailCommands(commandsCallback: Consumer<List<MailCommand>>) {
            check(mailCommands.isNotEmpty())
            val commandsCopy = ArrayList(mailCommands)
            mailCommands.clear()
            commandsCallback.accept(commandsCopy)
        }
    }

    @PotentialPackagePrivate("Access for EnclaveHostMockTest")
    private inner class EnclaveMessageHandler : CallHandler {
        private val callTypeValues = InternalCallType.values()
        @PotentialPackagePrivate("Access for EnclaveHostMockTest")
        private val threadIDToTransaction = ConcurrentHashMap<Long, Transaction>()
        // Try to reduce the number of HTTP requests to the KDS, which also has the benefit for reducing the number
        // large ECALLs containing the KDS mail response and the KDE EII bytes (since the enclave also caches the
        // private key).
        private val seenKdsKeySpecs = ConcurrentHashMap.newKeySet<KDSKeySpec>()

        override fun handleCall(parameterBuffer: ByteBuffer): ByteBuffer? {
            val type = callTypeValues[parameterBuffer.get().toInt()]
            val threadID = parameterBuffer.getLong()
            val transaction = threadIDToTransaction.getValue(threadID)
            val callStateManager = transaction.stateManager
            val intoEnclaveState = callStateManager.checkStateIs<IntoEnclave>()
            when (type) {
                MAIL -> onMail(transaction, parameterBuffer)
                UNTRUSTED_HOST -> onUntrustedHost(intoEnclaveState, threadID, parameterBuffer)
                CALL_RETURN -> onCallReturn(callStateManager, parameterBuffer)
                SEALED_STATE -> onSealedState(transaction, parameterBuffer)
            }
            return null
        }

        private fun onMail(transaction: Transaction, input: ByteBuffer) {
            // routingHint can be null/missing.
            val routingHint = input.getNullable { getIntLengthPrefixString() }
            // rest of the body to deliver (should be encrypted).
            val encryptedBytes = input.getRemainingBytes()
            val cmd = MailCommand.PostMail(encryptedBytes, routingHint)
            transaction.mailCommands.add(cmd)
        }

        private fun onUntrustedHost(intoEnclaveState: IntoEnclave, threadID: Long, input: ByteBuffer) {
            val bytes = input.getRemainingBytes()
            requireNotNull(intoEnclaveState.callback) {
                "Enclave responded via callUntrustedHost but a callback was not provided to callEnclave."
            }
            val response = intoEnclaveState.callback.apply(bytes)
            if (response != null) {
                sendToEnclave(CALL_RETURN, threadID, response.size) { buffer ->
                    buffer.put(response)
                }
            }
        }

        private fun onCallReturn(callStateManager: StateManager<CallState>, input: ByteBuffer) {
            callStateManager.state = Response(input.getRemainingBytes())
        }

        private fun onSealedState(transaction: Transaction, input: ByteBuffer) {
            val sealedState = input.getRemainingBytes()
            val cmd = MailCommand.StoreSealedState(sealedState)
            transaction.mailCommands.add(cmd)
            // If a sealed state is received from the the enclave then it should be the last command the enclave sends
            // to the host. It triggers an execution of the commands callback. We do this here whilst the thread still
            // has the internal enclave lock, thus making sure the sealed states are emitted in the order the enclave
            // wishes.
            transaction.fireMailCommands(commandsCallback)
        }

        fun callEnclave(bytes: ByteArray, callback: EnclaveCallback?): ByteArray? {
            // To support concurrent calls into the enclave, the current thread's ID is used a call ID which is passed between
            // the host and enclave. This enables each thread to have its own state for managing the calls.
            try {
                return callIntoEnclave(callback) { threadID ->
                    sendToEnclave(UNTRUSTED_HOST, threadID, bytes.size) { buffer ->
                        buffer.put(bytes)
                    }
                }
            } catch (e: MailDecryptionException) {
                // callEnclave does not have throws declaration for MailDecryptionException (since it doesn't directly
                // deal with mail) and so must be wrapped in an unchecked exception.
                throw RuntimeException(e)
            }
        }

        fun deliverMail(mailBytes: ByteArray, callback: EnclaveCallback?, routingHint: String?) {
            // The host checks if the mail is encrypted with a KDS private key and makes the KDS HTTP request to get
            // it. This is safe to do as the key derivation field is authenticated and the KDS response is encrypted.
            // The enclave will check itself anyway that the response matches the key derivation field.
            // Doing this has two benefits:
            // 1. Avoids an unnecessary OCALL-ECALL cycle and thus simplifying the enclave code.
            // 2. Avoids any IOException that might have been thrown by the HTTP request from being swallowed in
            //    release mode enclaves.
            val mailKeyDerivation = MailKeyDerivation.deserialiseFromMailBytes(mailBytes)
            val kdsKeySpec = (mailKeyDerivation as? KdsKeySpecKeyDerivation)?.keySpec
            val privateKeyResponse = kdsKeySpec?.let { getKdsPrivateKeyResponse(kdsKeySpec) }

            callIntoEnclave(callback) { threadID ->
                val routingHintBytes = routingHint?.toByteArray()
                val routingHintSize = nullableSize(routingHintBytes) { it.intLengthPrefixSize }
                val privateKeyResponseSize = nullableSize(privateKeyResponse) { it.size }
                val size = routingHintSize + privateKeyResponseSize + mailBytes.size
                sendToEnclave(MAIL, threadID, size) { buffer ->
                    buffer.putNullable(routingHintBytes) { putIntLengthPrefixBytes(it) }
                    buffer.putNullable(privateKeyResponse) { putKdsPrivateKeyResponse(it) }
                    buffer.put(mailBytes)
                }
            }

            if (privateKeyResponse != null) {
                // It's important that we mark this key spec as having been seen only after the enclave has processed
                // the mail. In the presence of multiple threads, only here can we guarantee that it has cached the
                // private key for itself.
                seenKdsKeySpecs += kdsKeySpec
            }
        }

        private fun getKdsPrivateKeyResponse(keySpec: KDSKeySpec): KDSPrivateKeyResponse? {
            // As an optimisation avoid sending the KDS response mail and KDS EII if the enclave has already cached
            // the private key. However we can't guarantee that the enclave has cached the private key until after
            // deliverMail has returned which is why we don't update the cache here.
            return if (keySpec !in seenKdsKeySpecs) {
                val kdsConfig = checkNotNull(kdsConfiguration) {
                    "Mail is encrypted with KDS private key but host has not been provided with KDS configuration."
                }
                executeKdsPrivateKeyRequest(keySpec, kdsConfig)
            } else {
                null
            }
        }

        // Sets up the state tracking and handle re-entrancy.
        private fun callIntoEnclave(callback: EnclaveCallback?, body: (Long) -> Unit): ByteArray? {
            val threadID = Thread.currentThread().id
            val transaction = threadIDToTransaction.computeIfAbsent(threadID) { Transaction() }
            val callStateManager = transaction.stateManager
            // It's allowed for the host to recursively call back into the enclave with callEnclave via the callback. In this
            // scenario previousCallState would represent the previous call into the enclave. Once this recursive step is
            // complete we restore the call state so that the recursion can unwind.
            val intoEnclaveState = IntoEnclave(callback)
            // We take note of the current state so that once this callEnclave has finished we revert back to it. This
            // allows nested callEnclave each with potentially their own callback.
            val previousCallState = callStateManager.transitionStateFrom<CallState>(to = intoEnclaveState)
            // Going into a callEnclave, the call state should only be Ready or IntoEnclave.
            check(previousCallState !is Response)
            var response: Response? = null
            try {
                body(threadID)
            } catch (t: Throwable) {
                throw when (t) {
                    // No need to wrap an Enclave exception inside another Enclave exception
                    is EnclaveException -> t
                    // Unchecked exceptions propagate as is.
                    is RuntimeException, is Error -> t
                    // MailDecryptionException needs to propagate as is for deliverMail.
                    is MailDecryptionException -> t
                    else -> EnclaveException(null, t)
                }
            } finally {
                // We revert the state even if an exception was thrown in the callback. This enables the user to have
                // their own exception handling and reuse of the host-enclave communication channel for another call.
                if (callStateManager.state === intoEnclaveState) {
                    // If the state hasn't changed then it means the enclave didn't have a response.
                    callStateManager.state = previousCallState
                } else {
                    response = callStateManager.transitionStateFrom(to = previousCallState)
                }
            }

            // If fully unwound and we still have mail commands to deliver (because a sealed state wasn't emitted) ...
            if (callStateManager.state == Ready && transaction.mailCommands.isNotEmpty()) {
                // ... the transaction ends here so pass mail commands to the host for processing.
                transaction.fireMailCommands(commandsCallback)
            }

            return response?.bytes
        }

        private fun sendToEnclave(
            type: InternalCallType,
            threadID: Long,
            payloadSize: Int,
            payload: (ByteBuffer) -> Unit
        ) {
            val buffer = ByteBuffer.allocate(1 + Long.SIZE_BYTES + payloadSize).apply {
                put(type.ordinal.toByte())
                putLong(threadID)
                payload(this)
            }
            enclaveHandle.enclaveInterface.sendMessageHandlerCommand(buffer)
        }
    }

    private sealed class CallState {
        object Ready : CallState()
        class IntoEnclave(val callback: EnclaveCallback?) : CallState()
        class Response(val bytes: ByteArray) : CallState()
    }

    private sealed class HostState {
        object New : HostState()
        object Started : HostState()
        object Closed : HostState()
    }
<<<<<<< HEAD
=======

    /**
     * The following singleton contains the necessary functions to search for enclave classes
     **/
    private object EnclaveScanner {

        /**
         * Performs a search for an enclave by performing a classpath and module scan. There are two places where an enclave
         * can be found.
         * 1) In an SGX signed enclave file (.so)
         * 2) For mock enclaves, an existing class in the classpath
         *
         * For a .so enclave file the function looks in the classpath and search for a file name that matches the pattern
         * ^.*(simulation|debug|release)\.signed\.so$.
         *
         * For mock enclaves, the function searches for classes that extend com.r3.conclave.enclave.Enclave.
         *
         * If more than one enclave is found (i.e. multiple modes, or mock + signed enclave) then an exception is thrown.
         *
         * For .so enclaves, the mode is derived from the filename but is not taken at face value. The construction of the
         * EnclaveInstanceInfoImpl in `start` makes sure the mode is correct it terms of the remote attestation.
         *
         * @return Pair with the class name and URL (if not a mock enclave) of the enclave found.
         */
        fun findEnclave(): ScanResult {
            val classGraph = ClassGraph()
            val results = ArrayList<ScanResult>()
            findGraamVmEnclaves(classGraph, results)
            findGramineDirectEnclaves(classGraph, results)
            findSGXGramineEnclaves(classGraph, results)
            findMockEnclaves(classGraph, results)
            return getSingleResult(results, null)
        }

        /**
         * Searches for an enclave. There are two places where an enclave can be found.
         * 1) In an SGX signed enclave file (.so)
         * 2) For mock enclaves, an existing class named 'className' in the classpath
         *
         * For a .so enclave file the function looks in the classpath at /package/namespace/classname-mode.signed.so.
         * For example, it will look for the enclave file of "com.foo.bar.Enclave" at /com/foo/bar/Enclave-$mode.signed.so.
         *
         * For mock enclaves, the function just determines whether the class specified as 'className' exists.
         *
         * If more than one enclave is found (i.e. multiple modes, or mock + signed enclave) then an exception is thrown.
         *
         * For .so enclaves, the mode is derived from the filename but is not taken at face value. The construction of the
         * EnclaveInstanceInfoImpl in `start` makes sure the mode is correct it terms of the remote attestation.
         */
        fun findEnclave(enclaveClassName: String): ScanResult {
            val results = ArrayList<ScanResult>()
            findMockEnclave(enclaveClassName)?.let { results += it }
            EnclaveMode.values()
                .forEach {
                    findGramineSGXEnclave(enclaveClassName, it)?.let { result -> results += result }
                    findGramineDirectEnclave(enclaveClassName, it)?.let { result -> results += result }
                    findGraalVmEnclave(enclaveClassName, it)?.let { result -> results += result }
                }
            return getSingleResult(results, enclaveClassName)
        }

        private fun findGraalVmEnclave(enclaveClassName: String, enclaveMode: EnclaveMode): ScanResult.GraalVM? {
            val resourceName = "/${enclaveClassName.replace('.', '/')}-${enclaveMode.name.lowercase()}.signed.so"
            val url = EnclaveHost::class.java.getResource(resourceName)
            return url?.let { ScanResult.GraalVM(enclaveClassName, enclaveMode, url) }
        }

        private fun findGramineDirectEnclave(enclaveClassName: String, enclaveMode: EnclaveMode): ScanResult.GramineDirect? {
            //  As an example, if enclaveClassName is "com.r3.MyEnclave" and enclaveMode is "simulation",
            //    we expect to find the manifest and the jar file under the directory "/com/r3/MyEnclave-simulation"
            val filesLocation = "/${enclaveClassName.replace('.', '/')}-${enclaveMode.name.lowercase()}"
            val manifestUrl = EnclaveHost::class.java.getResource("$filesLocation/${GRAMINE_DIRECT_MANIFEST}")
            val jarUrl = EnclaveHost::class.java.getResource("$filesLocation/${ENCLAVE_JAR_NAME}")

            return if (manifestUrl == null || jarUrl == null) {
                null
            } else {
                ScanResult.GramineDirect(enclaveClassName, enclaveMode, manifestUrl, jarUrl)
            }
        }

        private fun findGramineSGXEnclave(enclaveClassName: String, enclaveMode: EnclaveMode): ScanResult.GramineSGX? {
            //  As an example, if enclaveClassName is "com.r3.MyEnclave" and enclaveMode is "release",
            //    we expect to find the manifest and the jar file under the directory "/com/r3/MyEnclave-release"
            val filesLocation = "/${enclaveClassName.replace('.', '/')}-${enclaveMode.name.lowercase()}"
            val sgxManifestUrl = EnclaveHost::class.java.getResource("$filesLocation/${GRAMINE_SGX_MANIFEST}")
            val sgxTokenUrl = EnclaveHost::class.java.getResource("$filesLocation/${GRAMINE_SGX_TOKEN}")
            val sigFileUrl = EnclaveHost::class.java.getResource("$filesLocation/${GRAMINE_SIG}")
            val jarUrl = EnclaveHost::class.java.getResource("$filesLocation/${ENCLAVE_JAR_NAME}")

            return if (sgxManifestUrl == null || sgxTokenUrl == null || jarUrl == null) {
                null
            } else {
                ScanResult.GramineSGX(enclaveClassName, enclaveMode, sgxManifestUrl, sgxTokenUrl, sigFileUrl, jarUrl)
            }
        }

        private fun findMockEnclave(enclaveClassName: String): ScanResult.Mock? {
            return try {
                Class.forName(enclaveClassName)
                ScanResult.Mock(enclaveClassName)
            } catch (e: ClassNotFoundException) {
                null
            }
        }

        /**
         * Performs a search for Intel SGX signed enclave files (.so) using ClassGraph.
         */
        private fun findGraamVmEnclaves(classGraph: ClassGraph, results: MutableList<ScanResult>) {
            val nativeSoFilePattern = Pattern.compile("""^(.+)-(simulation|debug|release)\.signed\.so$""")

            classGraph.scan().use {
                for (resource in it.allResources) {
                    val pathMatcher = nativeSoFilePattern.matcher(resource.path)
                    if (pathMatcher.matches()) {
                        val enclaveClassName = pathMatcher.group(1).replace('/', '.')
                        val enclaveMode = EnclaveMode.valueOf(pathMatcher.group(2).uppercase())
                        results += ScanResult.GraalVM(enclaveClassName, enclaveMode, resource.url)
                    }
                }
            }
        }

        /**
         * Performs a search for mock enclave files using ClassGraph. The search is performed by looking for classes that
         * extend com.r3.conclave.enclave.Enclave.
         */
        private fun findMockEnclaves(classGraph: ClassGraph, results: MutableList<ScanResult>) {
            classGraph.enableClassInfo().scan().use {
                for (classInfo in it.getSubclasses("com.r3.conclave.enclave.Enclave")) {
                    if (!classInfo.isAbstract) {
                        results += ScanResult.Mock(classInfo.name)
                    }
                }
            }
        }

        /**
         * Performs a search for Gramine enclave files using ClassGraph. The search is performed by looking for 
         * the manifest file and assuming that the other required files are also present there.
         */
        private fun findGramineDirectEnclaves(classGraph: ClassGraph, results: MutableList<ScanResult>) {
            //  As an example, if we find the manifest file is in the directory "com/r3/MyEnclave-simulation"
            //    the resulting enclaveClassName will be "MyEnclave", enclaveMode will be "simulation"
            val manifestSearchPattern = Pattern.compile("""^(.+)-(simulation)/($GRAMINE_DIRECT_MANIFEST)$""")

            classGraph.scan().use {
                for (directManifestResource in it.allResources) {
                    val pathMatcher = manifestSearchPattern.matcher(directManifestResource.path)

                    if (pathMatcher.matches()) {
                        val enclaveClassName = pathMatcher.group(1).replace('/', '.')
                        val enclaveMode = EnclaveMode.valueOf(pathMatcher.group(2).uppercase())
                        val fileName = pathMatcher.group(3)
                        //  Here we assume that all the Gramine required files are at the same level of the manifest file
                        val manifestDirectory = directManifestResource.path.removeSuffix("/$fileName")
                        val shadowJarResource = EnclaveHost::class.java.getResource("/$manifestDirectory/$ENCLAVE_JAR_NAME")
                        results += ScanResult.GramineDirect(enclaveClassName, enclaveMode, directManifestResource.url, shadowJarResource!!)
                    }
                }
            }
        }

        /**
         * Performs a search for Gramine enclave files using ClassGraph. The search is performed by looking for
         * the SGX manifest file and assuming that the other required files are also present there.
         */
        private fun findSGXGramineEnclaves(classGraph: ClassGraph, results: MutableList<ScanResult>) {
            //  As an example, if we find the manifest file is in the directory "com/r3/MyEnclave-simulation"
            //    the resulting enclaveClassName will be "MyEnclave", enclaveMode will be "debug"
            val manifestSearchPattern = Pattern.compile("""^(.+)-(debug|release)/($GRAMINE_SGX_MANIFEST)$""")

            classGraph.scan().use {
                for (sgxManifestResource in it.allResources) {
                    val pathMatcher = manifestSearchPattern.matcher(sgxManifestResource.path)

                    if (pathMatcher.matches()) {
                        val enclaveClassName = pathMatcher.group(1).replace('/', '.')
                        val enclaveMode = EnclaveMode.valueOf(pathMatcher.group(2).uppercase())
                        val fileName = pathMatcher.group(3)
                        //  Here we assume that all the Gramine required files are at the same level of the manifest file
                        val sgxManifestDirectory = sgxManifestResource.path.removeSuffix("/$fileName")
                        val sgxToken = EnclaveHost::class.java.getResource("/$sgxManifestDirectory/$GRAMINE_SGX_TOKEN")
                        val sigFile = EnclaveHost::class.java.getResource("/$sgxManifestDirectory/$GRAMINE_SIG")
                        val enclaveJarResource = EnclaveHost::class.java.getResource("/$sgxManifestDirectory/$ENCLAVE_JAR_NAME")
                        results += ScanResult.GramineSGX(enclaveClassName, enclaveMode, sgxManifestResource.url, sgxToken!!, sigFile!!, enclaveJarResource!!)
                    }
                }
            }
        }

        private fun getSingleResult(results: List<ScanResult>, className: String?): ScanResult {
            when (results.size) {
                1 -> return results[0]
                0 -> {
                    val beginning = if (className != null) "Enclave $className does not exist" else "No enclaves found"
                    throw IllegalArgumentException(
                        """$beginning on the classpath. Please make sure the gradle dependency to the enclave project is correctly specified:
                            |    runtimeOnly project(path: ":enclave project", configuration: mode)
                            |
                            |    where:
                            |      mode is either "release", "debug", "simulation" or "mock"
                            """.trimMargin()
                    )
                }
                else -> throw IllegalStateException("Multiple enclaves were found: $results")
            }
        }

        sealed class ScanResult {
            class Mock(val enclaveClassName: String) : ScanResult() {
                override fun toString(): String = "mock $enclaveClassName"
            }

            class GraalVM(
                val enclaveClassName: String,
                val enclaveMode: EnclaveMode,
                val soFileUrl: URL
            ) : ScanResult() {
                init {
                    require(enclaveMode != EnclaveMode.MOCK)
                }
                override fun toString(): String = "graalvm ${enclaveMode.name.lowercase()} $enclaveClassName"
            }

            class GramineDirect(
                val enclaveClassName: String,
                val enclaveMode: EnclaveMode,
                val manifest: URL,
                val enclaveJar: URL,
            ) : ScanResult() {
                init {
                    require(enclaveMode != EnclaveMode.MOCK)
                }
                override fun toString(): String = "gramine direct ${enclaveMode.name.lowercase()} $enclaveClassName"
            }

            class GramineSGX(
                val enclaveClassName: String,
                val enclaveMode: EnclaveMode,
                val sgxManifest: URL,
                val sgxToken: URL,
                val sigFile: URL,
                val enclaveJar: URL,
            ) : ScanResult() {
                init {
                    require(enclaveMode != EnclaveMode.MOCK)
                }
                override fun toString(): String = "gramine sgx ${enclaveMode.name.lowercase()} $enclaveClassName"
            }

        }
    }
>>>>>>> 89fe2e2f
}

// Typealias to make this code easier to read.
private typealias EnclaveCallback = Function<ByteArray, ByteArray?><|MERGE_RESOLUTION|>--- conflicted
+++ resolved
@@ -12,15 +12,8 @@
 import com.r3.conclave.host.EnclaveHost.CallState.*
 import com.r3.conclave.host.EnclaveHost.HostState.*
 import com.r3.conclave.host.internal.*
-<<<<<<< HEAD
-import com.r3.conclave.host.internal.EnclaveScanner.ScanResult
-=======
-import com.r3.conclave.host.internal.GramineDirectEnclaveHandle.Companion.GRAMINE_DIRECT_MANIFEST
-import com.r3.conclave.host.internal.GramineEnclaveConfig.ENCLAVE_JAR_NAME
-import com.r3.conclave.host.internal.GramineSGXEnclaveHandle.Companion.GRAMINE_SGX_MANIFEST
-import com.r3.conclave.host.internal.GramineSGXEnclaveHandle.Companion.GRAMINE_SGX_TOKEN
-import com.r3.conclave.host.internal.GramineSGXEnclaveHandle.Companion.GRAMINE_SIG
->>>>>>> 89fe2e2f
+import com.r3.conclave.host.internal.GramineEnclaveHandle.Companion.GRAMINE_ENCLAVE_JAR_NAME
+import com.r3.conclave.host.internal.GramineEnclaveHandle.Companion.GRAMINE_ENCLAVE_MANIFEST
 import com.r3.conclave.host.internal.attestation.AttestationService
 import com.r3.conclave.host.internal.attestation.AttestationServiceFactory
 import com.r3.conclave.host.internal.attestation.EnclaveQuoteService
@@ -32,6 +25,7 @@
 import com.r3.conclave.mail.Curve25519PublicKey
 import com.r3.conclave.mail.MailDecryptionException
 import com.r3.conclave.utilities.internal.*
+import io.github.classgraph.ClassGraph
 import java.io.DataOutputStream
 import java.io.IOException
 import java.net.HttpURLConnection
@@ -43,6 +37,7 @@
 import java.util.concurrent.ConcurrentHashMap
 import java.util.function.Consumer
 import java.util.function.Function
+import java.util.regex.Pattern
 
 /**
  * Represents an enclave running on the local CPU. Instantiating this object loads and
@@ -129,7 +124,7 @@
         @JvmStatic
         @Throws(EnclaveLoadException::class, PlatformSupportException::class)
         fun load(enclaveClassName: String, mockConfiguration: MockConfiguration?): EnclaveHost {
-            return createEnclaveHost(EnclaveScanner().findEnclave(enclaveClassName), mockConfiguration)
+            return createEnclaveHost(EnclaveScanner.findEnclave(enclaveClassName), mockConfiguration)
         }
 
         /**
@@ -149,7 +144,7 @@
         @JvmStatic
         @Throws(EnclaveLoadException::class, PlatformSupportException::class)
         fun load(mockConfiguration: MockConfiguration?): EnclaveHost {
-            return createEnclaveHost(EnclaveScanner().findEnclave(), mockConfiguration)
+            return createEnclaveHost(EnclaveScanner.findEnclave(), mockConfiguration)
         }
 
         /**
@@ -244,44 +239,7 @@
             return EnclaveHost(enclaveHandle)
         }
 
-<<<<<<< HEAD
         private fun createEnclaveHost(result: ScanResult, mockConfiguration: MockConfiguration?): EnclaveHost {
-=======
-        // The internal modifier prevents this from appearing in the API docs, however because we shade Kotlin it will
-        // still be available to Java users. We solve that by making it synthetic which hides it from the Java compiler.
-        @JvmSynthetic
-        @JvmStatic
-        internal fun internalCreateDirectGramine(
-            enclaveMode: EnclaveMode,
-            enclaveClassName: String,
-            manifest: URL,
-            enclaveJar: URL
-        ): EnclaveHost {
-            val enclaveHandle = GramineDirectEnclaveHandle(enclaveMode, enclaveClassName, manifest, enclaveJar)
-            return EnclaveHost(enclaveHandle)
-        }
-
-        // The internal modifier prevents this from appearing in the API docs, however because we shade Kotlin it will
-        // still be available to Java users. We solve that by making it synthetic which hides it from the Java compiler.
-        @JvmSynthetic
-        @JvmStatic
-        internal fun internalCreateSGXGramine(
-            enclaveMode: EnclaveMode,
-            enclaveClassName: String,
-            sgxManifest: URL,
-            sgxToken: URL,
-            sigFile: URL,
-            enclaveJar: URL
-        ): EnclaveHost {
-            val enclaveHandle = GramineSGXEnclaveHandle(enclaveMode, enclaveClassName, sgxManifest, sgxToken, sigFile, enclaveJar)
-            return EnclaveHost(enclaveHandle)
-        }
-
-        private fun createEnclaveHost(
-            result: EnclaveScanner.ScanResult,
-            mockConfiguration: MockConfiguration?
-        ): EnclaveHost {
->>>>>>> 89fe2e2f
             try {
                 return when (result) {
                     is ScanResult.Mock -> {
@@ -289,38 +247,7 @@
                         val enclaveClass = Class.forName(result.enclaveClassName)
                         internalCreateMock(enclaveClass, mockConfiguration)
                     }
-<<<<<<< HEAD
                     else -> {
-=======
-
-                    is EnclaveScanner.ScanResult.GramineDirect -> {
-                        check(result.enclaveMode == EnclaveMode.SIMULATION) {
-                            "Gramine Direct is available only in simulation mode"
-                        }
-                        internalCreateDirectGramine(
-                            result.enclaveMode,
-                            result.enclaveClassName,
-                            result.manifest,
-                            result.enclaveJar
-                        )
-                    }
-
-                    is EnclaveScanner.ScanResult.GramineSGX -> {
-                        check(result.enclaveMode == EnclaveMode.DEBUG || result.enclaveMode == EnclaveMode.RELEASE) {
-                            "Gramine SGX is available only in debug or release mode"
-                        }
-                        internalCreateSGXGramine(
-                            result.enclaveMode,
-                            result.enclaveClassName,
-                            result.sgxManifest,
-                            result.sgxToken,
-                            result.sigFile,
-                            result.enclaveJar
-                        )
-                    }
-
-                    is EnclaveScanner.ScanResult.GraalVM -> {
->>>>>>> 89fe2e2f
                         checkPlatformEnclaveSupport(result.enclaveMode)
                         internalCreateNonMock(result)
                     }
@@ -1062,263 +989,6 @@
         object Started : HostState()
         object Closed : HostState()
     }
-<<<<<<< HEAD
-=======
-
-    /**
-     * The following singleton contains the necessary functions to search for enclave classes
-     **/
-    private object EnclaveScanner {
-
-        /**
-         * Performs a search for an enclave by performing a classpath and module scan. There are two places where an enclave
-         * can be found.
-         * 1) In an SGX signed enclave file (.so)
-         * 2) For mock enclaves, an existing class in the classpath
-         *
-         * For a .so enclave file the function looks in the classpath and search for a file name that matches the pattern
-         * ^.*(simulation|debug|release)\.signed\.so$.
-         *
-         * For mock enclaves, the function searches for classes that extend com.r3.conclave.enclave.Enclave.
-         *
-         * If more than one enclave is found (i.e. multiple modes, or mock + signed enclave) then an exception is thrown.
-         *
-         * For .so enclaves, the mode is derived from the filename but is not taken at face value. The construction of the
-         * EnclaveInstanceInfoImpl in `start` makes sure the mode is correct it terms of the remote attestation.
-         *
-         * @return Pair with the class name and URL (if not a mock enclave) of the enclave found.
-         */
-        fun findEnclave(): ScanResult {
-            val classGraph = ClassGraph()
-            val results = ArrayList<ScanResult>()
-            findGraamVmEnclaves(classGraph, results)
-            findGramineDirectEnclaves(classGraph, results)
-            findSGXGramineEnclaves(classGraph, results)
-            findMockEnclaves(classGraph, results)
-            return getSingleResult(results, null)
-        }
-
-        /**
-         * Searches for an enclave. There are two places where an enclave can be found.
-         * 1) In an SGX signed enclave file (.so)
-         * 2) For mock enclaves, an existing class named 'className' in the classpath
-         *
-         * For a .so enclave file the function looks in the classpath at /package/namespace/classname-mode.signed.so.
-         * For example, it will look for the enclave file of "com.foo.bar.Enclave" at /com/foo/bar/Enclave-$mode.signed.so.
-         *
-         * For mock enclaves, the function just determines whether the class specified as 'className' exists.
-         *
-         * If more than one enclave is found (i.e. multiple modes, or mock + signed enclave) then an exception is thrown.
-         *
-         * For .so enclaves, the mode is derived from the filename but is not taken at face value. The construction of the
-         * EnclaveInstanceInfoImpl in `start` makes sure the mode is correct it terms of the remote attestation.
-         */
-        fun findEnclave(enclaveClassName: String): ScanResult {
-            val results = ArrayList<ScanResult>()
-            findMockEnclave(enclaveClassName)?.let { results += it }
-            EnclaveMode.values()
-                .forEach {
-                    findGramineSGXEnclave(enclaveClassName, it)?.let { result -> results += result }
-                    findGramineDirectEnclave(enclaveClassName, it)?.let { result -> results += result }
-                    findGraalVmEnclave(enclaveClassName, it)?.let { result -> results += result }
-                }
-            return getSingleResult(results, enclaveClassName)
-        }
-
-        private fun findGraalVmEnclave(enclaveClassName: String, enclaveMode: EnclaveMode): ScanResult.GraalVM? {
-            val resourceName = "/${enclaveClassName.replace('.', '/')}-${enclaveMode.name.lowercase()}.signed.so"
-            val url = EnclaveHost::class.java.getResource(resourceName)
-            return url?.let { ScanResult.GraalVM(enclaveClassName, enclaveMode, url) }
-        }
-
-        private fun findGramineDirectEnclave(enclaveClassName: String, enclaveMode: EnclaveMode): ScanResult.GramineDirect? {
-            //  As an example, if enclaveClassName is "com.r3.MyEnclave" and enclaveMode is "simulation",
-            //    we expect to find the manifest and the jar file under the directory "/com/r3/MyEnclave-simulation"
-            val filesLocation = "/${enclaveClassName.replace('.', '/')}-${enclaveMode.name.lowercase()}"
-            val manifestUrl = EnclaveHost::class.java.getResource("$filesLocation/${GRAMINE_DIRECT_MANIFEST}")
-            val jarUrl = EnclaveHost::class.java.getResource("$filesLocation/${ENCLAVE_JAR_NAME}")
-
-            return if (manifestUrl == null || jarUrl == null) {
-                null
-            } else {
-                ScanResult.GramineDirect(enclaveClassName, enclaveMode, manifestUrl, jarUrl)
-            }
-        }
-
-        private fun findGramineSGXEnclave(enclaveClassName: String, enclaveMode: EnclaveMode): ScanResult.GramineSGX? {
-            //  As an example, if enclaveClassName is "com.r3.MyEnclave" and enclaveMode is "release",
-            //    we expect to find the manifest and the jar file under the directory "/com/r3/MyEnclave-release"
-            val filesLocation = "/${enclaveClassName.replace('.', '/')}-${enclaveMode.name.lowercase()}"
-            val sgxManifestUrl = EnclaveHost::class.java.getResource("$filesLocation/${GRAMINE_SGX_MANIFEST}")
-            val sgxTokenUrl = EnclaveHost::class.java.getResource("$filesLocation/${GRAMINE_SGX_TOKEN}")
-            val sigFileUrl = EnclaveHost::class.java.getResource("$filesLocation/${GRAMINE_SIG}")
-            val jarUrl = EnclaveHost::class.java.getResource("$filesLocation/${ENCLAVE_JAR_NAME}")
-
-            return if (sgxManifestUrl == null || sgxTokenUrl == null || jarUrl == null) {
-                null
-            } else {
-                ScanResult.GramineSGX(enclaveClassName, enclaveMode, sgxManifestUrl, sgxTokenUrl, sigFileUrl, jarUrl)
-            }
-        }
-
-        private fun findMockEnclave(enclaveClassName: String): ScanResult.Mock? {
-            return try {
-                Class.forName(enclaveClassName)
-                ScanResult.Mock(enclaveClassName)
-            } catch (e: ClassNotFoundException) {
-                null
-            }
-        }
-
-        /**
-         * Performs a search for Intel SGX signed enclave files (.so) using ClassGraph.
-         */
-        private fun findGraamVmEnclaves(classGraph: ClassGraph, results: MutableList<ScanResult>) {
-            val nativeSoFilePattern = Pattern.compile("""^(.+)-(simulation|debug|release)\.signed\.so$""")
-
-            classGraph.scan().use {
-                for (resource in it.allResources) {
-                    val pathMatcher = nativeSoFilePattern.matcher(resource.path)
-                    if (pathMatcher.matches()) {
-                        val enclaveClassName = pathMatcher.group(1).replace('/', '.')
-                        val enclaveMode = EnclaveMode.valueOf(pathMatcher.group(2).uppercase())
-                        results += ScanResult.GraalVM(enclaveClassName, enclaveMode, resource.url)
-                    }
-                }
-            }
-        }
-
-        /**
-         * Performs a search for mock enclave files using ClassGraph. The search is performed by looking for classes that
-         * extend com.r3.conclave.enclave.Enclave.
-         */
-        private fun findMockEnclaves(classGraph: ClassGraph, results: MutableList<ScanResult>) {
-            classGraph.enableClassInfo().scan().use {
-                for (classInfo in it.getSubclasses("com.r3.conclave.enclave.Enclave")) {
-                    if (!classInfo.isAbstract) {
-                        results += ScanResult.Mock(classInfo.name)
-                    }
-                }
-            }
-        }
-
-        /**
-         * Performs a search for Gramine enclave files using ClassGraph. The search is performed by looking for 
-         * the manifest file and assuming that the other required files are also present there.
-         */
-        private fun findGramineDirectEnclaves(classGraph: ClassGraph, results: MutableList<ScanResult>) {
-            //  As an example, if we find the manifest file is in the directory "com/r3/MyEnclave-simulation"
-            //    the resulting enclaveClassName will be "MyEnclave", enclaveMode will be "simulation"
-            val manifestSearchPattern = Pattern.compile("""^(.+)-(simulation)/($GRAMINE_DIRECT_MANIFEST)$""")
-
-            classGraph.scan().use {
-                for (directManifestResource in it.allResources) {
-                    val pathMatcher = manifestSearchPattern.matcher(directManifestResource.path)
-
-                    if (pathMatcher.matches()) {
-                        val enclaveClassName = pathMatcher.group(1).replace('/', '.')
-                        val enclaveMode = EnclaveMode.valueOf(pathMatcher.group(2).uppercase())
-                        val fileName = pathMatcher.group(3)
-                        //  Here we assume that all the Gramine required files are at the same level of the manifest file
-                        val manifestDirectory = directManifestResource.path.removeSuffix("/$fileName")
-                        val shadowJarResource = EnclaveHost::class.java.getResource("/$manifestDirectory/$ENCLAVE_JAR_NAME")
-                        results += ScanResult.GramineDirect(enclaveClassName, enclaveMode, directManifestResource.url, shadowJarResource!!)
-                    }
-                }
-            }
-        }
-
-        /**
-         * Performs a search for Gramine enclave files using ClassGraph. The search is performed by looking for
-         * the SGX manifest file and assuming that the other required files are also present there.
-         */
-        private fun findSGXGramineEnclaves(classGraph: ClassGraph, results: MutableList<ScanResult>) {
-            //  As an example, if we find the manifest file is in the directory "com/r3/MyEnclave-simulation"
-            //    the resulting enclaveClassName will be "MyEnclave", enclaveMode will be "debug"
-            val manifestSearchPattern = Pattern.compile("""^(.+)-(debug|release)/($GRAMINE_SGX_MANIFEST)$""")
-
-            classGraph.scan().use {
-                for (sgxManifestResource in it.allResources) {
-                    val pathMatcher = manifestSearchPattern.matcher(sgxManifestResource.path)
-
-                    if (pathMatcher.matches()) {
-                        val enclaveClassName = pathMatcher.group(1).replace('/', '.')
-                        val enclaveMode = EnclaveMode.valueOf(pathMatcher.group(2).uppercase())
-                        val fileName = pathMatcher.group(3)
-                        //  Here we assume that all the Gramine required files are at the same level of the manifest file
-                        val sgxManifestDirectory = sgxManifestResource.path.removeSuffix("/$fileName")
-                        val sgxToken = EnclaveHost::class.java.getResource("/$sgxManifestDirectory/$GRAMINE_SGX_TOKEN")
-                        val sigFile = EnclaveHost::class.java.getResource("/$sgxManifestDirectory/$GRAMINE_SIG")
-                        val enclaveJarResource = EnclaveHost::class.java.getResource("/$sgxManifestDirectory/$ENCLAVE_JAR_NAME")
-                        results += ScanResult.GramineSGX(enclaveClassName, enclaveMode, sgxManifestResource.url, sgxToken!!, sigFile!!, enclaveJarResource!!)
-                    }
-                }
-            }
-        }
-
-        private fun getSingleResult(results: List<ScanResult>, className: String?): ScanResult {
-            when (results.size) {
-                1 -> return results[0]
-                0 -> {
-                    val beginning = if (className != null) "Enclave $className does not exist" else "No enclaves found"
-                    throw IllegalArgumentException(
-                        """$beginning on the classpath. Please make sure the gradle dependency to the enclave project is correctly specified:
-                            |    runtimeOnly project(path: ":enclave project", configuration: mode)
-                            |
-                            |    where:
-                            |      mode is either "release", "debug", "simulation" or "mock"
-                            """.trimMargin()
-                    )
-                }
-                else -> throw IllegalStateException("Multiple enclaves were found: $results")
-            }
-        }
-
-        sealed class ScanResult {
-            class Mock(val enclaveClassName: String) : ScanResult() {
-                override fun toString(): String = "mock $enclaveClassName"
-            }
-
-            class GraalVM(
-                val enclaveClassName: String,
-                val enclaveMode: EnclaveMode,
-                val soFileUrl: URL
-            ) : ScanResult() {
-                init {
-                    require(enclaveMode != EnclaveMode.MOCK)
-                }
-                override fun toString(): String = "graalvm ${enclaveMode.name.lowercase()} $enclaveClassName"
-            }
-
-            class GramineDirect(
-                val enclaveClassName: String,
-                val enclaveMode: EnclaveMode,
-                val manifest: URL,
-                val enclaveJar: URL,
-            ) : ScanResult() {
-                init {
-                    require(enclaveMode != EnclaveMode.MOCK)
-                }
-                override fun toString(): String = "gramine direct ${enclaveMode.name.lowercase()} $enclaveClassName"
-            }
-
-            class GramineSGX(
-                val enclaveClassName: String,
-                val enclaveMode: EnclaveMode,
-                val sgxManifest: URL,
-                val sgxToken: URL,
-                val sigFile: URL,
-                val enclaveJar: URL,
-            ) : ScanResult() {
-                init {
-                    require(enclaveMode != EnclaveMode.MOCK)
-                }
-                override fun toString(): String = "gramine sgx ${enclaveMode.name.lowercase()} $enclaveClassName"
-            }
-
-        }
-    }
->>>>>>> 89fe2e2f
 }
 
 // Typealias to make this code easier to read.
