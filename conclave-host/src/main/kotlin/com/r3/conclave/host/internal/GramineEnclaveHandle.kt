--- conflicted
+++ resolved
@@ -1,38 +1,25 @@
 package com.r3.conclave.host.internal
 
 import com.r3.conclave.common.EnclaveMode
-<<<<<<< HEAD
-=======
 import com.r3.conclave.common.internal.PluginUtils.GRAMINE_ENCLAVE_JAR
 import com.r3.conclave.common.internal.PluginUtils.GRAMINE_MANIFEST
 import com.r3.conclave.common.internal.PluginUtils.PYTHON_FILE
->>>>>>> 186ae6e3
+import com.r3.conclave.common.internal.PluginUtils.GRAMINE_ENCLAVE_METADATA
 import java.io.IOException
 import java.net.URL
 import java.nio.file.Files
 import java.nio.file.Path
-<<<<<<< HEAD
-import java.nio.file.StandardCopyOption.REPLACE_EXISTING
 import java.util.*
-=======
->>>>>>> 186ae6e3
 import java.util.concurrent.TimeUnit
 import java.util.zip.ZipInputStream
 import kotlin.io.path.createDirectories
 import kotlin.io.path.div
 import kotlin.io.path.exists
-import kotlin.io.path.reader
 
 class GramineEnclaveHandle(
     override val enclaveMode: EnclaveMode,
     override val enclaveClassName: String,
-<<<<<<< HEAD
-    private val manifestUrl: URL,
-    private val jarUrl: URL,
-    private val metadataUrl: URL
-=======
     private val zipFileUrl: URL
->>>>>>> 186ae6e3
 ) : EnclaveHandle {
     private lateinit var processGramineDirect: Process
 
@@ -45,7 +32,8 @@
         unzipIntoWorkingDir()
 
         /** Load gramine enclave metadata. */
-        val maxConcurrentCalls = metadataUrl.openStream().use { inputStream ->
+        val metadataFile = workingDirectory / GRAMINE_ENCLAVE_METADATA
+        val maxConcurrentCalls = metadataFile.toFile().inputStream().use { inputStream ->
             val metadataProperties = Properties().apply { load(inputStream) }
             metadataProperties["maxThreads"]!!.toString().toInt()
         }
@@ -54,17 +42,6 @@
         enclaveInterface = SocketHostEnclaveInterface(maxConcurrentCalls)
     }
 
-<<<<<<< HEAD
-    companion object {
-        const val GRAMINE_ENCLAVE_JAR_NAME = "enclave-shadow.jar"
-        const val GRAMINE_ENCLAVE_MANIFEST = "java.manifest"
-        const val GRAMINE_ENCLAVE_METADATA_NAME = "enclave-metadata.properties"
-
-        private val logger = loggerFor<GramineEnclaveHandle>()
-    }
-
-=======
->>>>>>> 186ae6e3
     override fun initialise() {
         /** Bind a port for the interface to use. */
         val port = enclaveInterface.bindPort()
@@ -77,6 +54,8 @@
             "gramine-direct",
             "java", "-cp", GRAMINE_ENCLAVE_JAR, "com.r3.conclave.enclave.internal.GramineEntryPoint", port.toString()
         )
+
+        // TODO: Use enclave metadata to pass this.
         if ((workingDirectory / PYTHON_FILE).exists()) {
             command += PYTHON_FILE
         }
@@ -131,40 +110,8 @@
                 }
             }
         }
-<<<<<<< HEAD
-=======
         require((workingDirectory / GRAMINE_MANIFEST).exists()) { "Missing gramine manifest" }
         require((workingDirectory / GRAMINE_ENCLAVE_JAR).exists()) { "Missing enclave jar" }
-    }
-
-    /**
-     * Retrieves the thread count number by parsing the manifest.
-     * This is bit hacky but will do for now.
-     * TODO: Implement a proper method for providing build-time enclave meta-data to the host before enclave startup
-     */
-    private fun getEnclaveThreadCountFromManifest(): Int {
-        var inCorrectSection = false
-
-        (workingDirectory / GRAMINE_MANIFEST).reader().use {
-            for (line in it.readLines()) {
-                val tokens = line.trim().split("=").map { token -> token.trim() }
-
-                if (tokens.size == 1) {
-                    inCorrectSection = (tokens[0] == "[sgx]")
-                    continue
-                }
-
-                if (inCorrectSection && tokens.size >= 2) {
-                    if (tokens[0] == "thread_num") {
-                        return tokens[1].toInt()
-                    }
-                }
-            }
->>>>>>> 186ae6e3
-
-        metadataUrl.openStream().use {
-            Files.copy(it, enclaveDirectory / GRAMINE_ENCLAVE_METADATA_NAME, REPLACE_EXISTING)
-        }
     }
 
     override val mockEnclave: Any get() {
