package com.r3.conclave.host

import com.fasterxml.jackson.databind.ObjectMapper
import com.r3.conclave.common.EnclaveConstraint
import com.r3.conclave.common.internal.kds.EnclaveKdsConfig
import com.r3.conclave.common.internal.kds.KDSErrorResponse
import com.r3.conclave.common.kds.MasterKeyType
import com.r3.conclave.enclave.Enclave
import com.r3.conclave.host.internal.createMockHost
import com.r3.conclave.host.kds.KDSConfiguration
import com.sun.net.httpserver.HttpHandler
import com.sun.net.httpserver.HttpServer
import org.assertj.core.api.Assertions.assertThat
import org.assertj.core.api.Assertions.assertThatExceptionOfType
import org.junit.jupiter.api.Test
import org.junit.jupiter.params.ParameterizedTest
import org.junit.jupiter.params.provider.ValueSource
import java.io.Closeable
import java.io.IOException
import java.net.*
import java.time.Duration

class KDSTest {
    companion object {
        private const val PORT = 8091

<<<<<<< HEAD
        // Override enclave properties to enable the KDS
        private val ENCLAVE_PROPERTIES_OVERRIDE = Properties().apply {
            setProperty("kds.configurationPresent", "true")
            setProperty("kds.kdsEnclaveConstraint", "S:0000000000000000000000000000000000000000000000000000000000000000 PROD:1 SEC:INSECURE")
            setProperty("kds.persistenceKeySpec.configurationPresent", "true")
            setProperty("kds.persistenceKeySpec.masterKeyType", "debug")
            setProperty("kds.persistenceKeySpec.policyConstraint.useOwnCodeSignerAndProductID", "true")
            setProperty("kds.persistenceKeySpec.policyConstraint.useOwnCodeHash", "true")
            setProperty("kds.persistenceKeySpec.policyConstraint.constraint", "SEC:INSECURE")
        }
=======
        private val enclaveKdsConfig = EnclaveKdsConfig(
            kdsEnclaveConstraint = EnclaveConstraint.parse("S:0000000000000000000000000000000000000000000000000000000000000000 PROD:1 SEC:INSECURE"),
            persistenceKeySpec = EnclaveKdsConfig.PersistenceKeySpec(
                masterKeyType = MasterKeyType.DEBUG,
                policyConstraint = EnclaveKdsConfig.PolicyConstraint(
                    constraint = "SEC:INSECURE",
                    useOwnCodeHash = true
                )
            )
        )
>>>>>>> 04aabdb0

        private fun mockHost(): EnclaveHost {
            return createMockHost(KDSConfiguredEnclave::class.java, null, enclaveKdsConfig)
        }

        // TODO Use Ktor instead of this internal HtttpServer API
        private fun httpServer(httpHandler: HttpHandler): Closeable {
            val httpServer = HttpServer.create(InetSocketAddress(InetAddress.getLoopbackAddress(), PORT), 1)
            httpServer.createContext("/private", httpHandler)
            return CloseableHttpServer(httpServer)
        }

        private fun startHost(enclaveHost: EnclaveHost, kdsConfiguration: KDSConfiguration? = KDSConfiguration("http://localhost:$PORT")) {
            enclaveHost.start(null, null, null, kdsConfiguration) {}
        }
    }

    private class CloseableHttpServer(val httpServer: HttpServer) : Closeable {
        init {
            httpServer.start()
        }

        override fun close() {
            httpServer.stop(0)
        }
    }

    @Test
    fun `malformed URL`() {
        val brokenProtocol = "broken"
        val url = "$brokenProtocol://url:$PORT"
        mockHost().use { host ->
            assertThatExceptionOfType(Exception::class.java).isThrownBy {
                startHost(host, KDSConfiguration(url))
            }.withCauseExactlyInstanceOf(MalformedURLException::class.java)
                    .withStackTraceContaining("unknown protocol: $brokenProtocol")
        }
    }

    @Test
    fun `unknown host`() {
        val unknownURL = "unknown"
        val url = "http://$unknownURL:$PORT"
        mockHost().use { host ->
            assertThatExceptionOfType(Exception::class.java).isThrownBy {
                startHost(host, KDSConfiguration(url))
            }.withCauseExactlyInstanceOf(UnknownHostException::class.java)
                    .withStackTraceContaining(unknownURL)
        }
    }

    @Test
    fun `connection refused`() {
        mockHost().use { host ->
            assertThatExceptionOfType(Exception::class.java).isThrownBy {
                startHost(host)
            }.withCauseExactlyInstanceOf(ConnectException::class.java)
                    .withStackTraceContaining("Connection refused")
        }
    }

    @ParameterizedTest
    @ValueSource(ints = [
        HttpURLConnection.HTTP_BAD_REQUEST,
        HttpURLConnection.HTTP_NOT_FOUND,
        HttpURLConnection.HTTP_INTERNAL_ERROR])
    fun `error codes and exceptions`(responseStatus: Int) {
        val kdsException = KDSErrorResponse("any exception message")
        httpServer {
            val response = ObjectMapper().writeValueAsBytes(kdsException)
            it.sendResponseHeaders(responseStatus, response.size.toLong())
            it.responseBody.write(response)
        }.use {
            mockHost().use { host ->
                assertThatExceptionOfType(Exception::class.java).isThrownBy {
                    startHost(host)
                }.withCauseExactlyInstanceOf(IOException::class.java)
                        .withStackTraceContaining(kdsException.reason)
            }
        }
    }

    @Test
    fun `unknown key type`() {
        val kdsException = KDSErrorResponse("The requested master key type is not supported")
        httpServer {
            val response = ObjectMapper().writeValueAsBytes(kdsException)
            it.sendResponseHeaders(HttpURLConnection.HTTP_BAD_REQUEST, response.size.toLong())
            it.responseBody.write(response)
        }.use {
            mockHost().use { host ->
                assertThatExceptionOfType(Exception::class.java).isThrownBy {
                    startHost(host)
                }.withCauseExactlyInstanceOf(IOException::class.java)
                        .withStackTraceContaining(kdsException.reason)
            }
        }
    }

    @Test
    fun timeout() {
        httpServer {
            // Do not respond
        }.use {
            val url = "http://localhost:$PORT"
            var startTime = Long.MAX_VALUE
            val kdsConfiguration = KDSConfiguration(url)
            kdsConfiguration.timeout = Duration.ofSeconds(2)
            mockHost().use { host ->
                assertThatExceptionOfType(Exception::class.java).isThrownBy {
                    startTime = System.currentTimeMillis()
                    startHost(host, kdsConfiguration)
                }.withCauseExactlyInstanceOf(SocketTimeoutException::class.java)
                        .withStackTraceContaining("timed out")
            }
            val endTime = System.currentTimeMillis()
            assertThat(endTime - startTime).isGreaterThanOrEqualTo(kdsConfiguration.timeout.toMillis())
        }
    }

    class KDSConfiguredEnclave : Enclave()
}<|MERGE_RESOLUTION|>--- conflicted
+++ resolved
@@ -24,18 +24,6 @@
     companion object {
         private const val PORT = 8091
 
-<<<<<<< HEAD
-        // Override enclave properties to enable the KDS
-        private val ENCLAVE_PROPERTIES_OVERRIDE = Properties().apply {
-            setProperty("kds.configurationPresent", "true")
-            setProperty("kds.kdsEnclaveConstraint", "S:0000000000000000000000000000000000000000000000000000000000000000 PROD:1 SEC:INSECURE")
-            setProperty("kds.persistenceKeySpec.configurationPresent", "true")
-            setProperty("kds.persistenceKeySpec.masterKeyType", "debug")
-            setProperty("kds.persistenceKeySpec.policyConstraint.useOwnCodeSignerAndProductID", "true")
-            setProperty("kds.persistenceKeySpec.policyConstraint.useOwnCodeHash", "true")
-            setProperty("kds.persistenceKeySpec.policyConstraint.constraint", "SEC:INSECURE")
-        }
-=======
         private val enclaveKdsConfig = EnclaveKdsConfig(
             kdsEnclaveConstraint = EnclaveConstraint.parse("S:0000000000000000000000000000000000000000000000000000000000000000 PROD:1 SEC:INSECURE"),
             persistenceKeySpec = EnclaveKdsConfig.PersistenceKeySpec(
@@ -46,7 +34,6 @@
                 )
             )
         )
->>>>>>> 04aabdb0
 
         private fun mockHost(): EnclaveHost {
             return createMockHost(KDSConfiguredEnclave::class.java, null, enclaveKdsConfig)
