#!/usr/bin/env bash
set -xeuo pipefail

###################################################################
## Read any arguments passed to the script
###################################################################
# Publishing the docker container images are turned off by default to allow people to run this script without getting an error.
# Most likely, no developer has permissions to publish to remote repository.
# In order to publish the docker container images, set the first argument to "publish". For instance, ./containers/scripts/ci_build_publish_docker_images.sh publish.
publish_images="${1:-}"

###################################################################
## Configuration
###################################################################
# The following variable contains the path to the containers/script directory
containers_script_dir=$(dirname ${BASH_SOURCE[0]})
script_dir=$containers_script_dir/../../scripts

source ${script_dir}/ci_build_common.sh
source ${containers_script_dir}/common.sh

commit_id=$(getGitCommitId)
jep_version=$(getJepVersion)
gramine_version=$(getGramineVersion)

# Downloads or copys Graal from a local directory. This is required for building the sdk build.
downloadOrCopyGraal() {
  downloads_dir="root/downloads"
  conclave_graal_tar_file="${downloads_dir}/graalvm.tar.gz"
  conclave_graal_artifact_path=$conclave_graal_group_id/$conclave_graal_artifact_id/$conclave_graal_version/$conclave_graal_artifact_id-$conclave_graal_version.tar.gz

  # Delete all files from the directory to avoid issues
  rm -rf $downloads_dir/*

  # If you are upgrading Graal version consider setting the environment variable GRAAL_DIR to the local directory where Graal was built.
  # For instance, GRAAL_DIR=../../../../graalvm.tar.gz. Keep in mind the working directory when setting the environment variable.
  if [[ -z "${GRAAL_DIR:-}" ]]; then
    url="https://software.r3.com/artifactory/conclave-maven/${conclave_graal_artifact_path}"

    echo "Pulling Graal from $url..."
    echo "For testing purposes point the env. var. GRAAL_DIR to the local directory where Graal was built. For instance, GRAAL_DIR=../../../../graal/build/distributions/graal-sdk.tar.gz. Keep in mind the working directory when setting the environment variable."
    echo "Working directory:" $(pwd)
    curl -SLf -o ${conclave_graal_tar_file} --create-dirs $url
  else
    # Ensure the directory exists
    mkdir -p $downloads_dir

    # This copy is required to allow docker to access the file
    echo "Working directory:" $(pwd)
    cp $GRAAL_DIR $conclave_graal_tar_file
  fi
}

# Builds sdk-build docker image
buildContainerSDKBuild() {
  pushd "${code_host_dir}/containers/sdk-build/src/docker"

  # Skip the step that downloads/copies Graal if Graal does not changes between runs
  if [ -z "${GRAAL_SKIP_DOWNLOAD_OR_COPY_STEP:-}" ]; then
    echo "Skip Graal download/copy by setting env. var. GRAAL_SKIP_DOWNLOAD_OR_COPY_STEP if Graal does not changes between runs."
    downloadOrCopyGraal
  fi

  docker build -t $container_image_sdk_build --build-arg commit_id=$commit_id --build-arg jep_version="$jep_version" .
  popd
}

# Builds conclave-build docker image
buildContainerConclaveBuild() {
  pushd "${code_host_dir}/containers/conclave-build/"
<<<<<<< HEAD
  docker build -t $container_image_conclave_build --build-arg commit_id=$commit_id --build-arg jep_version="$jep_version" --build-arg gramine_version="$gramine_version" .
=======
  docker build -t $container_image_conclave_build --build-arg commit_id=$commit_id .
>>>>>>> 6cd3a7b5
  popd
}

# Builds integration-tests-build docker image (N.B.: Must be built after the conclave-build.)
buildContainerIntegrationTestsBuild() {
  pushd "${code_host_dir}/containers/integration-tests-build"
  docker build -t $container_image_integration_tests_build --build-arg container_base_image=$container_image_conclave_build --build-arg commit_id=$commit_id --build-arg jep_version="$jep_version" .
  popd
}

# Builds AESMD docker image (this is used by Gramine hardware integration tests)
buildContainerAESMD() {
  pushd "${code_host_dir}/containers/aesmd/"
  docker build -t "$container_image_aesmd" --build-arg commit_id="$commit_id" .
  popd
}

# Prints a message and builds the container image based on the function passed as a second argument
buildContainer() {
    echo "Building docker image container $1..."
    # Run the function passed in as the second argument
    $2
}

# Check if the a docker container image exists. If the image does not exist then it is created and published
# The function takes as first argument the docker container image name and the function that generates the docker image
# if required
buildAndPublishContainerIfItDoesNotExist() {
  echo "Checking if container $1 exists..."
  if doesContainerImageExist $1; then
    echo "Container $1 has been found. Docker container image will not be built"
  else
    echo "Container $1 not found."
    buildContainer $1 $2
    # Only publish the image if requested. Not all users are authorized to publish to the repository.
    if [ "$publish_images" == "publish" ]; then
      docker login conclave-docker-dev.software.r3.com -u $CONCLAVE_ARTIFACTORY_USERNAME -p $CONCLAVE_ARTIFACTORY_PASSWORD
      docker push $1
    else
      echo "Container image will not be published. To publish the container image type ./ci_build_publish_docker_images.sh publish. You must be authorized user to publish to the repository"
    fi
  fi
}

##################################################################################
## Build and publish
##################################################################################
if [ -z "${DOCKER_IMAGE_AESMD_BUILD:-}" ] || [ "${DOCKER_IMAGE_AESMD_BUILD}" == "1" ]; then
  buildAndPublishContainerIfItDoesNotExist "$container_image_aesmd" buildContainerAESMD
fi
if [ -z "${DOCKER_IMAGE_CONCLAVE_BUILD:-}" ] || [ "${DOCKER_IMAGE_CONCLAVE_BUILD}" == "1" ]; then
  buildAndPublishContainerIfItDoesNotExist $container_image_conclave_build buildContainerConclaveBuild
fi
if [ -z "${DOCKER_IMAGE_CONCLAVE_BUILD_INTEGRATION_TESTS:-}" ] || [ "${DOCKER_IMAGE_CONCLAVE_BUILD_INTEGRATION_TESTS}" == "1" ]; then
  buildAndPublishContainerIfItDoesNotExist $container_image_integration_tests_build buildContainerIntegrationTestsBuild
fi
buildAndPublishContainerIfItDoesNotExist $container_image_sdk_build buildContainerSDKBuild<|MERGE_RESOLUTION|>--- conflicted
+++ resolved
@@ -21,7 +21,6 @@
 
 commit_id=$(getGitCommitId)
 jep_version=$(getJepVersion)
-gramine_version=$(getGramineVersion)
 
 # Downloads or copys Graal from a local directory. This is required for building the sdk build.
 downloadOrCopyGraal() {
@@ -68,11 +67,7 @@
 # Builds conclave-build docker image
 buildContainerConclaveBuild() {
   pushd "${code_host_dir}/containers/conclave-build/"
-<<<<<<< HEAD
-  docker build -t $container_image_conclave_build --build-arg commit_id=$commit_id --build-arg jep_version="$jep_version" --build-arg gramine_version="$gramine_version" .
-=======
   docker build -t $container_image_conclave_build --build-arg commit_id=$commit_id .
->>>>>>> 6cd3a7b5
   popd
 }
 
