--- conflicted
+++ resolved
@@ -24,11 +24,7 @@
  *
  * Creating a new client instance requires providing an [EnclaveConstraint] object. This acts as an identity of the
  * enclave and is used to check that the client is communicating with the intended one. A private encryption key is also
-<<<<<<< HEAD
- * required. There is an constructor overload which creates a random new one for you, or you can use
-=======
  * required. There is a constructor overload which creates a random new one for you, or you can use
->>>>>>> 2351a6b7
  * [Curve25519PrivateKey.random](https://docs.conclave.net/api/-conclave%20-core/com.r3.conclave.mail/-curve25519-private-key/random.html)
  * to create a new random one yourself.
  *
