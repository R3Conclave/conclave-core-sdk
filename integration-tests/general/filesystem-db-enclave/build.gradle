plugins {
    id "org.jetbrains.kotlin.jvm"
    id "com.r3.conclave.enclave"
}

dependencies {
    implementation project(":general:common-enclave")
    runtimeOnly "com.h2database:h2:$h2database_h2_version"
    //  Using 1.18.2 version for JTS triggers a bug, we are using 1.16.0 (see versions.gradle)
    runtimeOnly "org.locationtech.jts:jts:$locationtech_jts_version"
    runtimeOnly "org.locationtech.jts:jts-core:$locationtech_jts_version"
    runtimeOnly "org.locationtech.spatial4j:spatial4j:$locationtech_spatial4j_version"
    runtimeOnly "javax.json:javax.json-api:$javax_json_version"
    runtimeOnly "org.glassfish:javax.json:$javax_json_version"
    runtimeOnly "org.slf4j:slf4j-simple:$slf4j_version"
    runtimeOnly "com.ibm.icu:icu4j:$ibm_icu4j_version"
}

conclave {
    productID = 1
    revocationLevel = 0
    runtime = runtimeType
    inMemoryFileSystemSize = "0"
    persistentFileSystemSize = "64m"
    reflectionConfigurationFiles.from("reflect-config.json")
<<<<<<< HEAD
    extraJavaModules = ["java.sql", "java.xml"]
    useInternalDockerRegistry = true
=======
>>>>>>> 1afdb88c

    kds {
        kdsEnclaveConstraint = "S:B4CDF6F4FA5B484FCA82292CE340FF305AA294F19382178BEA759E30E7DCFE2D PROD:1 SEC:INSECURE"
        persistenceKeySpec {
            masterKeyType = "development"
            policyConstraint {
                constraint = "SEC:INSECURE"
                useOwnCodeSignerAndProductID = true
            }
        }
    }

    simulation {
        signingType = privateKey
        signingKey = file("sample_private_key.pem")
    }

    debug {
        signingType = privateKey
        signingKey = file("sample_private_key.pem")
    }

    release {
        signingType = privateKey
        signingKey = file("sample_private_key.pem")
    }
}<|MERGE_RESOLUTION|>--- conflicted
+++ resolved
@@ -23,11 +23,7 @@
     inMemoryFileSystemSize = "0"
     persistentFileSystemSize = "64m"
     reflectionConfigurationFiles.from("reflect-config.json")
-<<<<<<< HEAD
     extraJavaModules = ["java.sql", "java.xml"]
-    useInternalDockerRegistry = true
-=======
->>>>>>> 1afdb88c
 
     kds {
         kdsEnclaveConstraint = "S:B4CDF6F4FA5B484FCA82292CE340FF305AA294F19382178BEA759E30E7DCFE2D PROD:1 SEC:INSECURE"
