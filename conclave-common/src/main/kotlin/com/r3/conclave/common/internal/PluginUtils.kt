--- conflicted
+++ resolved
@@ -9,11 +9,7 @@
     const val GRAMINE_MANIFEST = "java.manifest"
     const val GRAMINE_SGX_MANIFEST = "java.manifest.sgx"
     const val GRAMINE_SGX_TOKEN = "java.token"
-<<<<<<< HEAD
-    /** This contains the enclave's [SgxMetadataEnclaveCss], also known as the `SIGSTRUCT`. */
-=======
     /** This contains the enclave's [SgxEnclaveCss], also known as the `SIGSTRUCT`. */
->>>>>>> aa4b9737
     const val GRAMINE_SIGSTRUCT = "java.sig"
     const val PYTHON_FILE = "enclave.py"
 }