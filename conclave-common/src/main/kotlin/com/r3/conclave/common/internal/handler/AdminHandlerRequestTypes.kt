package com.r3.conclave.common.internal.handler

enum class HostToEnclave {
    ATTESTATION,
    OPEN,
    CLOSE,
    PERSISTENCE_KDS_KEY_SPEC_REQUEST,
<<<<<<< HEAD
    PERSISTENCE_KDS_PRIVATE_KEY_RESPONSE,
    MAIL_KDS_PRIVATE_KEY_RESPONSE
=======
    PERSISTENCE_KDS_PRIVATE_KEY_RESPONSE
>>>>>>> 04aabdb0
}

enum class EnclaveToHost {
    ENCLAVE_INFO,
    ATTESTATION,
<<<<<<< HEAD
    KDS_KEY_SPEC_RESPONSE,
    MAIL_KDS_PRIVATE_KEY_REQUEST
=======
    PERSISTENCE_KDS_KEY_SPEC_RESPONSE,
>>>>>>> 04aabdb0
}<|MERGE_RESOLUTION|>--- conflicted
+++ resolved
@@ -5,21 +5,11 @@
     OPEN,
     CLOSE,
     PERSISTENCE_KDS_KEY_SPEC_REQUEST,
-<<<<<<< HEAD
-    PERSISTENCE_KDS_PRIVATE_KEY_RESPONSE,
-    MAIL_KDS_PRIVATE_KEY_RESPONSE
-=======
     PERSISTENCE_KDS_PRIVATE_KEY_RESPONSE
->>>>>>> 04aabdb0
 }
 
 enum class EnclaveToHost {
     ENCLAVE_INFO,
     ATTESTATION,
-<<<<<<< HEAD
-    KDS_KEY_SPEC_RESPONSE,
-    MAIL_KDS_PRIVATE_KEY_REQUEST
-=======
     PERSISTENCE_KDS_KEY_SPEC_RESPONSE,
->>>>>>> 04aabdb0
 }