--- conflicted
+++ resolved
@@ -1,11 +1,7 @@
 package com.r3.conclave.common.internal
 
 import com.r3.conclave.common.SHA256Hash
-<<<<<<< HEAD
-import com.r3.conclave.common.internal.SgxMetadataCssKey.modulus
-=======
 import com.r3.conclave.common.internal.SgxCssKey.modulus
->>>>>>> aa4b9737
 import com.r3.conclave.common.internal.SgxQeCertData.data
 import com.r3.conclave.common.internal.SgxQeCertData.type
 import com.r3.conclave.common.internal.SgxQuote.signType
@@ -676,18 +672,12 @@
     val signature = field(FixedBytes(SE_KEY_SIZE))
 }
 
-<<<<<<< HEAD
-val ByteCursor<SgxMetadataCssKey>.mrsigner: SHA256Hash get() = SHA256Hash.hash(this[modulus].bytes)
-
-object SgxMetadataCssBody : Struct() {
-=======
 val ByteCursor<SgxCssKey>.mrsigner: SHA256Hash get() = SHA256Hash.hash(this[modulus].bytes)
 
 /**
  * @see `css_body_t`
  */
 object SgxCssBody : Struct() {
->>>>>>> aa4b9737
     @JvmField
     val miscSelect = field(SgxMiscSelect)
     @JvmField
@@ -729,15 +719,10 @@
 
 /**
  * This is also known as the `SIGSTRUCT`.
-<<<<<<< HEAD
- */
-object SgxMetadataEnclaveCss : Struct() {
-=======
  *
  * @see `enclave_css_t`
  */
 object SgxEnclaveCss : Struct() {
->>>>>>> aa4b9737
     @JvmField
     val header = field(SgxCssHeader)
     @JvmField
